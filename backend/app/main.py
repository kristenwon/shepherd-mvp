<<<<<<< HEAD

=======
>>>>>>> a96ba708
# main.py
import asyncio
import uvicorn
from fastapi import FastAPI, WebSocket, WebSocketDisconnect, BackgroundTasks, HTTPException
from fastapi.responses import JSONResponse
from pydantic import BaseModel
from typing import Dict, Optional, List
import json
<<<<<<< HEAD

from .ws_manager import WebSocketManager
from .mas_bridge_4 import launch_mas_interactive, create_ws_input_handler
from .models.db import create_repository_analysis, get_repository_analysis, update_analysis_status, list_user_analyses, delete_repository_analysis

app = FastAPI()
ws_manager = WebSocketManager()

# Store input queues for each run
input_queues: Dict[str, asyncio.Queue] = {}

class JobRequest(BaseModel):
    github_url: str

class RepositoryAnalysisRequest(BaseModel):
    repository_url: str
    project_description: str
    environment: str  # "local" or "testnet"
    user_id: Optional[str] = None
    reference_files: Optional[List[str]] = None

class RepositoryUpdateRequest(BaseModel):
    repository_url: Optional[str] = None
    project_description: Optional[str] = None
    environment: Optional[str] = None
    reference_files: Optional[List[str]] = None

from fastapi.middleware.cors import CORSMiddleware

app.add_middleware(
    CORSMiddleware,
    allow_origins=["https://shepherd-mvp.vercel.app"],  # or specify your frontend origin like ["http://localhost:3000"]
    allow_credentials=True,
    allow_methods=["*"],  # <- this is important
    allow_headers=["*"],
)

@app.post("/api/repository-analysis")
async def create_repository_analysis_endpoint(request: RepositoryAnalysisRequest):
    """
    Create a new repository analysis request and store in Supabase
    """
    try:
        # Validate environment
        if request.environment not in ["local", "testnet"]:
            raise HTTPException(status_code=400, detail="Environment must be 'local' or 'testnet'")
        
        # Create the analysis record in Supabase
        analysis_record = create_repository_analysis(
            repository_url=request.repository_url,
            project_description=request.project_description,
            environment=request.environment,
            user_id=request.user_id,
            reference_files=request.reference_files
        )
        
        return JSONResponse({
            "success": True,
            "run_id": analysis_record["run_id"],
            "message": "Repository analysis created successfully",
            "data": analysis_record
        }, status_code=201)
        
    except Exception as e:
        raise HTTPException(status_code=500, detail=f"Failed to create repository analysis: {str(e)}")

@app.get("/api/repository-analysis/{run_id}")
async def get_repository_analysis_endpoint(run_id: str):
    """
    Get a repository analysis by run_id
    """
    try:
        analysis = get_repository_analysis(run_id)
        
        if not analysis:
            raise HTTPException(status_code=404, detail="Repository analysis not found")
        
        return JSONResponse({
            "success": True,
            "data": analysis
        })
        
    except HTTPException:
        raise
    except Exception as e:
        raise HTTPException(status_code=500, detail=f"Failed to fetch repository analysis: {str(e)}")

@app.get("/api/my-repositories")
async def get_my_repositories(user_id: str = "@0xps", limit: int = 50):
    """
    Get all repository analyses for a user (My Repositories)
    """
    try:
        repositories = list_user_analyses(user_id, limit)
        
        # Format the response to match the UI
        formatted_repos = []
        for repo in repositories:
            # Extract repository name from URL for display
            repo_name = repo["repository_url"].split("/")[-1] if repo["repository_url"] else "Unknown"
            
            formatted_repos.append({
                "run_id": repo["run_id"],
                "repository_url": repo["repository_url"],
                "repository_name": repo_name,
                "environment": repo["environment"],
                "status": repo["status"],
                "created_at": repo["created_at"],
                "updated_at": repo["updated_at"]
            })
        
        return JSONResponse({
            "success": True,
            "data": formatted_repos
        })
        
    except Exception as e:
        raise HTTPException(status_code=500, detail=f"Failed to fetch repositories: {str(e)}")

@app.put("/api/repository-analysis/{run_id}")
async def update_repository_analysis_endpoint(run_id: str, request: RepositoryUpdateRequest):
    """
    Update a repository analysis
    """
    try:
        # Get existing analysis
        existing_analysis = get_repository_analysis(run_id)
        
        if not existing_analysis:
            raise HTTPException(status_code=404, detail="Repository analysis not found")
        
        # Prepare update data
        update_data = {}
        
        if request.repository_url is not None:
            update_data["repository_url"] = request.repository_url
        if request.project_description is not None:
            update_data["project_description"] = request.project_description
        if request.environment is not None:
            if request.environment not in ["local", "testnet"]:
                raise HTTPException(status_code=400, detail="Environment must be 'local' or 'testnet'")
            update_data["environment"] = request.environment
        if request.reference_files is not None:
            update_data["reference_files"] = request.reference_files
        
        # Update the analysis
        update_analysis_status(run_id, existing_analysis["status"], update_data)
        
        # Get updated analysis
        updated_analysis = get_repository_analysis(run_id)
        
        return JSONResponse({
            "success": True,
            "message": "Repository analysis updated successfully",
            "data": updated_analysis
        })
        
    except HTTPException:
        raise
    except Exception as e:
        raise HTTPException(status_code=500, detail=f"Failed to update repository analysis: {str(e)}")

@app.delete("/api/repository-analysis/{run_id}")
async def delete_repository_analysis_endpoint(run_id: str):
    """
    Delete a repository analysis
    """
    try:
        # Get existing analysis
        existing_analysis = get_repository_analysis(run_id)
        
        if not existing_analysis:
            raise HTTPException(status_code=404, detail="Repository analysis not found")
        
        # Delete from Supabase
        success = delete_repository_analysis(run_id)
        
        if not success:
            raise HTTPException(status_code=500, detail="Failed to delete repository analysis")
        
        return JSONResponse({
            "success": True,
            "message": "Repository analysis deleted successfully"
        })
        
    except HTTPException:
        raise
    except Exception as e:
        raise HTTPException(status_code=500, detail=f"Failed to delete repository analysis: {str(e)}")

@app.post("/runs/{run_id}")
async def start_run(run_id: str, job: JobRequest, tasks: BackgroundTasks):
    """Kick off MAS in the background with WebSocket-based interaction."""
    # Create input queue for this run
    input_queues[run_id] = asyncio.Queue()
    
    # Create the WebSocket-based input handler
    input_handler = create_ws_input_handler(run_id, input_queues[run_id])
    
    # Start MAS in background with the WebSocket handler
    tasks.add_task(
        launch_mas_interactive,
        run_id=run_id,
        job=job.dict(),
        input_handler=input_handler,
        ws_manager=ws_manager,
        log_dir="./backend/logs"
    )
    
    return JSONResponse({"status": "started", "run_id": run_id}, status_code=202)

@app.websocket("/ws/{run_id}")
async def run_logs_ws(ws: WebSocket, run_id: str):
    """
    WebSocket endpoint for bidirectional communication with MAS.
    - Sends MAS output and prompts to client
    - Receives user input from client
    """
    await ws_manager.connect(run_id, ws)
    
    try:
        while True:
            # Wait for messages from client
            data = await ws.receive_text()
            
            try:
                message = json.loads(data)
                
                # Handle input messages from client
                if message.get("type") == "input":
                    user_input = message.get("data", "")
                    
                    # Put input in the queue for MAS to consume
                    if run_id in input_queues:
                        await input_queues[run_id].put(user_input)
                    else:
                        # Send error if run not found
                        await ws.send_json({
                            "type": "error",
                            "data": "Run not found or not ready for input"
                        })
                
                # Handle other message types if needed
                elif message.get("type") == "ping":
                    await ws.send_json({"type": "pong"})
                    
            except json.JSONDecodeError:
                await ws.send_json({
                    "type": "error",
                    "data": "Invalid JSON message"
                })
                
    except WebSocketDisconnect:
        ws_manager.disconnect(run_id, ws)
        # Clean up the input queue if no more connections
        if run_id in input_queues and not ws_manager._conns[run_id]:
            del input_queues[run_id]

@app.get("/runs/{run_id}/status")
async def get_run_status(run_id: str):
    """Check if a run is active and ready for input."""
    is_active = run_id in input_queues
    return JSONResponse({
        "run_id": run_id,
        "active": is_active,
        "ready_for_input": is_active
    })

@app.websocket("/echo/{run_id}")
async def _echo(ws: WebSocket, run_id: str):
    """Simple echo endpoint for testing WebSocket connectivity."""
    await ws.accept()
    await ws.send_text(f"hello {run_id}")
    
    try:
        while True:
            data = await ws.receive_text()
            await ws.send_text(f"echo: {data}")
    except WebSocketDisconnect:
        pass

# Health check endpoint
@app.get("/health")
async def health_check():
    return {"status": "healthy", "service": "shepherd-mvp"}

if __name__ == "__main__":
    uvicorn.run(app, host="0.0.0.0", port=8000)
#This is the main file and API / WebSocket entrypoint
=======
from datetime import datetime
from enum import Enum
import os, time
import signal
import subprocess
from pathlib import Path
from contextlib import asynccontextmanager
>>>>>>> a96ba708

from .ws_manager import WebSocketManager
from .mas_bridge_tags_output import launch_mas_interactive, create_ws_input_handler
from .models.db import create_repository_analysis, get_repository_analysis, update_analysis_status, list_user_analyses, delete_repository_analysis

@asynccontextmanager
async def lifespan(app: FastAPI):
    # === STARTUP ===
    print("🚀 Starting Shepherd service...")
    
    # Clean up orphaned MAS processes from previous session
    if run_manager.pid_file.exists():
        print("🧹 Cleaning up orphaned processes from previous session...")
        run_manager.load_orphaned_pids()
    
    yield  # Server runs here
    
    # === SHUTDOWN ===
    print("\n🛑 Shutting down Shepherd service...")
    
    # Kill all currently running MAS processes
    if run_manager.process_pids:
        print(f"   Killing {len(run_manager.process_pids)} active MAS processes...")
        for run_id, pid in run_manager.process_pids.items():
            run_manager.kill_process(pid)
            print(f"   ✓ Killed process {pid} for run {run_id[:8]}")
    
    # Clean up PID file
    if run_manager.pid_file.exists():
        run_manager.pid_file.unlink()
    
    print("👋 Shutdown complete!")

app = FastAPI(lifespan=lifespan)
ws_manager = WebSocketManager()

# Store input queues for each run
input_queues: Dict[str, asyncio.Queue] = {}

# Pydantic Models
class JobRequest(BaseModel):
    github_url: str

class RepositoryAnalysisRequest(BaseModel):
    repository_url: str
    project_description: str
    environment: str  # "local" or "testnet"
    user_id: Optional[str] = None
    reference_files: Optional[List[str]] = None

class RepositoryUpdateRequest(BaseModel):
    repository_url: Optional[str] = None
    project_description: Optional[str] = None
    environment: Optional[str] = None
    reference_files: Optional[List[str]] = None

# Enums and Classes for Queue Management
class RunStatus(str, Enum):
    QUEUED = "queued"
    RUNNING = "running"
    COMPLETED = "completed"
    FAILED = "failed"
    CANCELLED = "cancelled"

class RunManager:
    """Manages concurrent runs and queuing"""
    def __init__(self, max_concurrent: int = 3):
        self.max_concurrent = max_concurrent
        self.active_runs: Dict[str, dict] = {}
        self.queued_runs: List[dict] = []
        self.completed_runs: Dict[str, dict] = {}
        self._lock = asyncio.Lock()
        self.process_pids: Dict[str, int] = {}
        self.pid_file = Path("./backend/logs/active_pids.json")
        self.load_orphaned_pids()  # Call cleanup on init
    async def add_run(self, run_id: str, job_data: dict) -> dict:
        """Add a new run, either starting it or queuing it"""
        async with self._lock:
            if len(self.active_runs) < self.max_concurrent:
                # Start immediately
                self.active_runs[run_id] = {
                    "run_id": run_id,
                    "status": RunStatus.RUNNING,
                    "started_at": datetime.utcnow().isoformat(),
                    "job_data": job_data
                }
                return {"status": "started", "run_id": run_id}
            else:
                # Queue the run
                queue_position = len(self.queued_runs) + 1
                queued_run = {
                    "run_id": run_id,
                    "status": RunStatus.QUEUED,
                    "queued_at": datetime.utcnow().isoformat(),
                    "queue_position": queue_position,
                    "job_data": job_data
                }
                self.queued_runs.append(queued_run)
                return {"status": "queued", "run_id": run_id, "queue_position": queue_position}
    
    async def complete_run(self, run_id: str, success: bool = True):
        """Mark a run as completed and start next queued run if any"""
        async with self._lock:
            if run_id in self.active_runs:
                run_data = self.active_runs.pop(run_id)
                run_data["status"] = RunStatus.COMPLETED if success else RunStatus.FAILED
                run_data["completed_at"] = datetime.utcnow().isoformat()
                self.completed_runs[run_id] = run_data
                
                # Start next queued run if any
                if self.queued_runs:
                    next_run = self.queued_runs.pop(0)
                    next_run_id = next_run["run_id"]
                    
                    # Update queue positions for remaining queued runs
                    for i, run in enumerate(self.queued_runs):
                        run["queue_position"] = i + 1
                    
                    # Start the next run
                    self.active_runs[next_run_id] = {
                        "run_id": next_run_id,
                        "status": RunStatus.RUNNING,
                        "started_at": datetime.utcnow().isoformat(),
                        "job_data": next_run["job_data"]
                    }
                    
                    # Notify via WebSocket that the run has started
                    if ws_manager:
                        await ws_manager.send_log(next_run_id, {
                            "type": "status_change",
                            "data": {"status": "started", "message": "Run started from queue"}
                        })
                    
                    # Return the next run to be started
                    return next_run
        return None
    
    async def cancel_run(self, run_id: str) -> bool:
        """Cancel a run (either active or queued)"""
        async with self._lock:
            if run_id in self.process_pids:
                pid = self.process_pids[run_id]
                if self.kill_process(pid):
                    print(f"Killed process {pid} for run {run_id[:8]}")
                self.unregister_process(run_id)
            # Check if it's an active run
            if run_id in self.active_runs:
                run_data = self.active_runs.pop(run_id)
                run_data["status"] = RunStatus.CANCELLED
                run_data["cancelled_at"] = datetime.utcnow().isoformat()
                self.completed_runs[run_id] = run_data
                
                # Start next queued run if any
                if self.queued_runs:
                    next_run = self.queued_runs.pop(0)
                    if next_run:
                        next_run_id = next_run["run_id"]
                        # Update queue positions
                        for i, run in enumerate(self.queued_runs):
                            run["queue_position"] = i + 1
                        # Start the next run
                        self.active_runs[next_run_id] = {
                            "run_id": next_run_id,
                            "status": RunStatus.RUNNING,
                            "started_at": datetime.utcnow().isoformat(),
                            "job_data": next_run["job_data"]
                        }
                        # Schedule the queued run to start
                        asyncio.create_task(start_queued_run(next_run))
                return True
            
            # Check if it's a queued run
            for i, run in enumerate(self.queued_runs):
                if run["run_id"] == run_id:
                    self.queued_runs.pop(i)
                    # Update queue positions
                    for j, remaining_run in enumerate(self.queued_runs[i:], start=i):
                        remaining_run["queue_position"] = j + 1
                    return True
            
            return False
    
    async def get_system_status(self) -> dict:
        """Get current system status"""
        async with self._lock:
            return {
                "max_concurrent": self.max_concurrent,
                "active_runs": len(self.active_runs),
                "queued_runs": len(self.queued_runs),
                "available_slots": self.max_concurrent - len(self.active_runs),
                "status": "at_capacity" if len(self.active_runs) >= self.max_concurrent else "available"
            }
    
    async def get_queue_status(self, run_id: str) -> dict:
        """Get status of a specific run"""
        async with self._lock:
            # Check active runs
            if run_id in self.active_runs:
                return {"run_id": run_id, "status": "running"}
            
            # Check queued runs
            for run in self.queued_runs:
                if run["run_id"] == run_id:
                    return {
                        "run_id": run_id,
                        "status": "queued",
                        "queue_position": run["queue_position"]
                    }
            
            # Check completed runs
            if run_id in self.completed_runs:
                return {
                    "run_id": run_id,
                    "status": self.completed_runs[run_id]["status"]
                }
            
            return {"run_id": run_id, "status": "not_found"}

    def load_orphaned_pids(self):
        """Load PIDs from previous session and clean them up"""
        if self.pid_file.exists():
            try:
                with open(self.pid_file, 'r') as f:
                    orphaned_pids = json.load(f)
                
                print(f"🧹 Found {len(orphaned_pids)} potentially orphaned processes")
                
                for run_id, pid in orphaned_pids.items():
                    if self.is_process_running(pid):
                        print(f"   Killing orphaned process {pid} from run {run_id[:8]}...")
                        self.kill_process(pid)
                    else:
                        print(f"   Process {pid} already dead")
                
                # Clear the file after cleanup
                self.pid_file.unlink()
                
            except Exception as e:
                print(f"   Could not load orphaned PIDs: {e}")

    def save_active_pids(self):
        """Save current PIDs to file for recovery after crash"""
        try:
            self.pid_file.parent.mkdir(parents=True, exist_ok=True)
            with open(self.pid_file, 'w') as f:
                json.dump(self.process_pids, f)
        except Exception as e:
            print(f"Could not save PIDs: {e}")
    
    def register_process(self, run_id: str, pid: int):
        """Register a new MAS process"""
        self.process_pids[run_id] = pid
        self.save_active_pids()
        
    def unregister_process(self, run_id: str):
        """Remove a process from tracking"""
        if run_id in self.process_pids:
            del self.process_pids[run_id]
            self.save_active_pids()
            
    @staticmethod
    def is_process_running(pid: int) -> bool:
        """Check if a process is still running"""
        try:
            # Send signal 0 (doesn't actually kill, just checks)
            os.kill(pid, 0)
            return True
        except (OSError, ProcessLookupError):
            return False

    @staticmethod
    def kill_process(pid: int, timeout: int = 5):
        """Kill a process gracefully, then forcefully if needed"""
        try:
            # First try graceful shutdown (SIGTERM)
            os.kill(pid, signal.SIGTERM)
            
            # Wait up to timeout seconds
            for _ in range(timeout * 10):
                if not RunManager.is_process_running(pid):
                    return True
                time.sleep(0.1)
            
            # Force kill if still running (SIGKILL)
            os.kill(pid, signal.SIGKILL)
            return True
            
        except (OSError, ProcessLookupError):
            # Process already dead
            return True
# Initialize the run manager
run_manager = RunManager(max_concurrent=3)

# Helper function for starting queued runs
async def start_queued_run(queued_run: dict):
    """Start a previously queued run"""
    run_id = queued_run["run_id"]
    job_data = queued_run["job_data"]
    
    # Create input queue for this run
    input_queues[run_id] = asyncio.Queue()
    
    # Create the WebSocket-based input handler
    input_handler = create_ws_input_handler(run_id, input_queues[run_id])
    
    # Start the run
    try:
        result = await launch_mas_interactive(
            run_id=run_id,
            job=job_data,
            input_handler=input_handler,
            ws_manager=ws_manager,
            log_dir="./backend/logs"
        )
        success = result.get("success", False)
    except Exception as e:
        print(f"Error in queued run {run_id}: {e}")
        success = False
    finally:
        # Mark as complete and potentially start next queued run
        next_run = await run_manager.complete_run(run_id, success)
        
        # Clean up input queue
        if run_id in input_queues:
            del input_queues[run_id]
        
        # If there's another queued run, start it
        if next_run:
            await start_queued_run(next_run)

# System Status Endpoints
@app.get("/system/status")
async def get_system_status():
    """Get current system status including active and queued runs"""
    status = await run_manager.get_system_status()
    return status

@app.get("/runs/{run_id}/queue-status")
async def get_queue_status(run_id: str):
    """Get queue status for a specific run"""
    status = await run_manager.get_queue_status(run_id)
    if status["status"] == "not_found":
        raise HTTPException(status_code=404, detail="Run not found")
    return status

@app.delete("/runs/{run_id}/cancel")
async def cancel_run(run_id: str):
    """Cancel a run (either active or queued)"""
    success = await run_manager.cancel_run(run_id)
    if success:
        # Also clean up input queue if exists
        if run_id in input_queues:
            del input_queues[run_id]
        return {"success": True, "message": f"Run {run_id} cancelled"}
    else:
        return {"success": False, "message": "Run not found or already completed"}

# Repository Analysis Endpoints
@app.post("/api/repository-analysis")
async def create_repository_analysis_endpoint(request: RepositoryAnalysisRequest):
    """Create a new repository analysis request and store in Supabase"""
    try:
        # Validate environment
        if request.environment not in ["local", "testnet"]:
            raise HTTPException(status_code=400, detail="Environment must be 'local' or 'testnet'")
        
        # Create the analysis record in Supabase
        analysis_record = create_repository_analysis(
            repository_url=request.repository_url,
            project_description=request.project_description,
            environment=request.environment,
            user_id=request.user_id,
            reference_files=request.reference_files
        )
        
        return JSONResponse({
            "success": True,
            "run_id": analysis_record["run_id"],
            "message": "Repository analysis created successfully",
            "data": analysis_record
        }, status_code=201)
        
    except Exception as e:
        raise HTTPException(status_code=500, detail=f"Failed to create repository analysis: {str(e)}")

@app.get("/api/repository-analysis/{run_id}")
async def get_repository_analysis_endpoint(run_id: str):
    """Get a repository analysis by run_id"""
    try:
        analysis = get_repository_analysis(run_id)
        
        if not analysis:
            raise HTTPException(status_code=404, detail="Repository analysis not found")
        
        return JSONResponse({
            "success": True,
            "data": analysis
        })
        
    except HTTPException:
        raise
    except Exception as e:
        raise HTTPException(status_code=500, detail=f"Failed to fetch repository analysis: {str(e)}")

@app.get("/api/my-repositories")
async def get_my_repositories(user_id: str = "@0xps", limit: int = 50):
    """Get all repository analyses for a user (My Repositories)"""
    try:
        repositories = list_user_analyses(user_id, limit)
        
        # Format the response to match the UI
        formatted_repos = []
        for repo in repositories:
            # Extract repository name from URL for display
            repo_name = repo["repository_url"].split("/")[-1] if repo["repository_url"] else "Unknown"
            
            formatted_repos.append({
                "run_id": repo["run_id"],
                "repository_url": repo["repository_url"],
                "repository_name": repo_name,
                "environment": repo["environment"],
                "status": repo["status"],
                "created_at": repo["created_at"],
                "updated_at": repo["updated_at"]
            })
        
        return JSONResponse({
            "success": True,
            "data": formatted_repos
        })
        
    except Exception as e:
        raise HTTPException(status_code=500, detail=f"Failed to fetch repositories: {str(e)}")

@app.put("/api/repository-analysis/{run_id}")
async def update_repository_analysis_endpoint(run_id: str, request: RepositoryUpdateRequest):
    """Update a repository analysis"""
    try:
        # Get existing analysis
        existing_analysis = get_repository_analysis(run_id)
        
        if not existing_analysis:
            raise HTTPException(status_code=404, detail="Repository analysis not found")
        
        # Prepare update data
        update_data = {}
        
        if request.repository_url is not None:
            update_data["repository_url"] = request.repository_url
        if request.project_description is not None:
            update_data["project_description"] = request.project_description
        if request.environment is not None:
            if request.environment not in ["local", "testnet"]:
                raise HTTPException(status_code=400, detail="Environment must be 'local' or 'testnet'")
            update_data["environment"] = request.environment
        if request.reference_files is not None:
            update_data["reference_files"] = request.reference_files
        
        # Update the analysis
        update_analysis_status(run_id, existing_analysis["status"], update_data)
        
        # Get updated analysis
        updated_analysis = get_repository_analysis(run_id)
        
        return JSONResponse({
            "success": True,
            "message": "Repository analysis updated successfully",
            "data": updated_analysis
        })
        
    except HTTPException:
        raise
    except Exception as e:
        raise HTTPException(status_code=500, detail=f"Failed to update repository analysis: {str(e)}")

@app.delete("/api/repository-analysis/{run_id}")
async def delete_repository_analysis_endpoint(run_id: str):
    """Delete a repository analysis"""
    try:
        # Get existing analysis
        existing_analysis = get_repository_analysis(run_id)
        
        if not existing_analysis:
            raise HTTPException(status_code=404, detail="Repository analysis not found")
        
        # Delete from Supabase
        success = delete_repository_analysis(run_id)
        
        if not success:
            raise HTTPException(status_code=500, detail="Failed to delete repository analysis")
        
        return JSONResponse({
            "success": True,
            "message": "Repository analysis deleted successfully"
        })
        
    except HTTPException:
        raise
    except Exception as e:
        raise HTTPException(status_code=500, detail=f"Failed to delete repository analysis: {str(e)}")

# Run Management Endpoint (WITH QUEUE SUPPORT)
@app.post("/runs/{run_id}")
async def start_run(run_id: str, job: JobRequest, tasks: BackgroundTasks):
    """Kick off MAS in the background with WebSocket-based interaction and queue management."""
    
    # Add run to manager (will either start or queue it)
    result = await run_manager.add_run(run_id, job.dict())
    
    if result["status"] == "started":
        # Create input queue for this run
        input_queues[run_id] = asyncio.Queue()
        
        # Create the WebSocket-based input handler
        input_handler = create_ws_input_handler(run_id, input_queues[run_id])
        
        # Wrapper to handle completion
        async def run_with_completion():
            try:
                result = await launch_mas_interactive(
                    run_id=run_id,
                    job=job.dict(),
                    input_handler=input_handler,
                    ws_manager=ws_manager,
                    log_dir="./backend/logs"
                )
                if 'pid' in result:
                    run_manager.register_process(run_id, result['pid'])
                success = result.get("success", False)
            except Exception as e:
                print(f"Error in run {run_id}: {e}")
                success = False
            finally:
                run_manager.unregister_process(run_id)
                # Mark as complete and potentially start next queued run
                next_run = await run_manager.complete_run(run_id, success)
                
                # Clean up input queue
                if run_id in input_queues:
                    del input_queues[run_id]
                
                # If there's a next run to start, do it
                if next_run:
                    await start_queued_run(next_run)
        
        # Start MAS in background
        tasks.add_task(run_with_completion)
        
        return JSONResponse({
            "status": "started",
            "run_id": run_id
        }, status_code=202)
    
    elif result["status"] == "queued":
        return JSONResponse({
            "status": "queued",
            "run_id": run_id,
            "queue_position": result["queue_position"],
            "message": f"Run queued at position {result['queue_position']}"
        }, status_code=202)
    
    else:
        raise HTTPException(status_code=500, detail="Unexpected status from run manager")

@app.get("/runs/{run_id}/status")
async def get_run_status(run_id: str):
    """Check if a run is active and ready for input."""
    is_active = run_id in input_queues
    queue_status = await run_manager.get_queue_status(run_id)
    
    return JSONResponse({
        "run_id": run_id,
        "active": is_active,
        "ready_for_input": is_active,
        "status": queue_status["status"],
        "queue_position": queue_status.get("queue_position")
    })

# WebSocket Endpoints
@app.websocket("/ws/{run_id}")
async def run_logs_ws(ws: WebSocket, run_id: str):
    """
    WebSocket endpoint for bidirectional communication with MAS.
    - Sends MAS output and prompts to client
    - Receives user input from client
    """
    await ws_manager.connect(run_id, ws)
    
    try:
        while True:
            # Wait for messages from client
            data = await ws.receive_text()
            
            try:
                message = json.loads(data)
                
                # Handle input messages from client
                if message.get("type") == "input":
                    user_input = message.get("data", "")
                    
                    # Put input in the queue for MAS to consume
                    if run_id in input_queues:
                        await input_queues[run_id].put(user_input)
                    else:
                        # Send error if run not found
                        await ws.send_json({
                            "type": "error",
                            "data": "Run not found or not ready for input"
                        })
                
                # Handle other message types if needed
                elif message.get("type") == "ping":
                    await ws.send_json({"type": "pong"})
                    
            except json.JSONDecodeError:
                await ws.send_json({
                    "type": "error",
                    "data": "Invalid JSON message"
                })
                
    except WebSocketDisconnect:
        ws_manager.disconnect(run_id, ws)
        # Clean up the input queue if no more connections
        if run_id in input_queues and not ws_manager._conns.get(run_id):
            del input_queues[run_id]

@app.websocket("/echo/{run_id}")
async def _echo(ws: WebSocket, run_id: str):
    """Simple echo endpoint for testing WebSocket connectivity."""
    await ws.accept()
    await ws.send_text(f"hello {run_id}")
    
    try:
        while True:
            data = await ws.receive_text()
            await ws.send_text(f"echo: {data}")
    except WebSocketDisconnect:
        pass

# Health check endpoint
@app.get("/health")
async def health_check():
    return {"status": "healthy", "service": "shepherd-mvp"}


if __name__ == "__main__":
    uvicorn.run(app, host="0.0.0.0", port=8000)<|MERGE_RESOLUTION|>--- conflicted
+++ resolved
@@ -1,7 +1,3 @@
-<<<<<<< HEAD
-
-=======
->>>>>>> a96ba708
 # main.py
 import asyncio
 import uvicorn
@@ -10,297 +6,6 @@
 from pydantic import BaseModel
 from typing import Dict, Optional, List
 import json
-<<<<<<< HEAD
-
-from .ws_manager import WebSocketManager
-from .mas_bridge_4 import launch_mas_interactive, create_ws_input_handler
-from .models.db import create_repository_analysis, get_repository_analysis, update_analysis_status, list_user_analyses, delete_repository_analysis
-
-app = FastAPI()
-ws_manager = WebSocketManager()
-
-# Store input queues for each run
-input_queues: Dict[str, asyncio.Queue] = {}
-
-class JobRequest(BaseModel):
-    github_url: str
-
-class RepositoryAnalysisRequest(BaseModel):
-    repository_url: str
-    project_description: str
-    environment: str  # "local" or "testnet"
-    user_id: Optional[str] = None
-    reference_files: Optional[List[str]] = None
-
-class RepositoryUpdateRequest(BaseModel):
-    repository_url: Optional[str] = None
-    project_description: Optional[str] = None
-    environment: Optional[str] = None
-    reference_files: Optional[List[str]] = None
-
-from fastapi.middleware.cors import CORSMiddleware
-
-app.add_middleware(
-    CORSMiddleware,
-    allow_origins=["https://shepherd-mvp.vercel.app"],  # or specify your frontend origin like ["http://localhost:3000"]
-    allow_credentials=True,
-    allow_methods=["*"],  # <- this is important
-    allow_headers=["*"],
-)
-
-@app.post("/api/repository-analysis")
-async def create_repository_analysis_endpoint(request: RepositoryAnalysisRequest):
-    """
-    Create a new repository analysis request and store in Supabase
-    """
-    try:
-        # Validate environment
-        if request.environment not in ["local", "testnet"]:
-            raise HTTPException(status_code=400, detail="Environment must be 'local' or 'testnet'")
-        
-        # Create the analysis record in Supabase
-        analysis_record = create_repository_analysis(
-            repository_url=request.repository_url,
-            project_description=request.project_description,
-            environment=request.environment,
-            user_id=request.user_id,
-            reference_files=request.reference_files
-        )
-        
-        return JSONResponse({
-            "success": True,
-            "run_id": analysis_record["run_id"],
-            "message": "Repository analysis created successfully",
-            "data": analysis_record
-        }, status_code=201)
-        
-    except Exception as e:
-        raise HTTPException(status_code=500, detail=f"Failed to create repository analysis: {str(e)}")
-
-@app.get("/api/repository-analysis/{run_id}")
-async def get_repository_analysis_endpoint(run_id: str):
-    """
-    Get a repository analysis by run_id
-    """
-    try:
-        analysis = get_repository_analysis(run_id)
-        
-        if not analysis:
-            raise HTTPException(status_code=404, detail="Repository analysis not found")
-        
-        return JSONResponse({
-            "success": True,
-            "data": analysis
-        })
-        
-    except HTTPException:
-        raise
-    except Exception as e:
-        raise HTTPException(status_code=500, detail=f"Failed to fetch repository analysis: {str(e)}")
-
-@app.get("/api/my-repositories")
-async def get_my_repositories(user_id: str = "@0xps", limit: int = 50):
-    """
-    Get all repository analyses for a user (My Repositories)
-    """
-    try:
-        repositories = list_user_analyses(user_id, limit)
-        
-        # Format the response to match the UI
-        formatted_repos = []
-        for repo in repositories:
-            # Extract repository name from URL for display
-            repo_name = repo["repository_url"].split("/")[-1] if repo["repository_url"] else "Unknown"
-            
-            formatted_repos.append({
-                "run_id": repo["run_id"],
-                "repository_url": repo["repository_url"],
-                "repository_name": repo_name,
-                "environment": repo["environment"],
-                "status": repo["status"],
-                "created_at": repo["created_at"],
-                "updated_at": repo["updated_at"]
-            })
-        
-        return JSONResponse({
-            "success": True,
-            "data": formatted_repos
-        })
-        
-    except Exception as e:
-        raise HTTPException(status_code=500, detail=f"Failed to fetch repositories: {str(e)}")
-
-@app.put("/api/repository-analysis/{run_id}")
-async def update_repository_analysis_endpoint(run_id: str, request: RepositoryUpdateRequest):
-    """
-    Update a repository analysis
-    """
-    try:
-        # Get existing analysis
-        existing_analysis = get_repository_analysis(run_id)
-        
-        if not existing_analysis:
-            raise HTTPException(status_code=404, detail="Repository analysis not found")
-        
-        # Prepare update data
-        update_data = {}
-        
-        if request.repository_url is not None:
-            update_data["repository_url"] = request.repository_url
-        if request.project_description is not None:
-            update_data["project_description"] = request.project_description
-        if request.environment is not None:
-            if request.environment not in ["local", "testnet"]:
-                raise HTTPException(status_code=400, detail="Environment must be 'local' or 'testnet'")
-            update_data["environment"] = request.environment
-        if request.reference_files is not None:
-            update_data["reference_files"] = request.reference_files
-        
-        # Update the analysis
-        update_analysis_status(run_id, existing_analysis["status"], update_data)
-        
-        # Get updated analysis
-        updated_analysis = get_repository_analysis(run_id)
-        
-        return JSONResponse({
-            "success": True,
-            "message": "Repository analysis updated successfully",
-            "data": updated_analysis
-        })
-        
-    except HTTPException:
-        raise
-    except Exception as e:
-        raise HTTPException(status_code=500, detail=f"Failed to update repository analysis: {str(e)}")
-
-@app.delete("/api/repository-analysis/{run_id}")
-async def delete_repository_analysis_endpoint(run_id: str):
-    """
-    Delete a repository analysis
-    """
-    try:
-        # Get existing analysis
-        existing_analysis = get_repository_analysis(run_id)
-        
-        if not existing_analysis:
-            raise HTTPException(status_code=404, detail="Repository analysis not found")
-        
-        # Delete from Supabase
-        success = delete_repository_analysis(run_id)
-        
-        if not success:
-            raise HTTPException(status_code=500, detail="Failed to delete repository analysis")
-        
-        return JSONResponse({
-            "success": True,
-            "message": "Repository analysis deleted successfully"
-        })
-        
-    except HTTPException:
-        raise
-    except Exception as e:
-        raise HTTPException(status_code=500, detail=f"Failed to delete repository analysis: {str(e)}")
-
-@app.post("/runs/{run_id}")
-async def start_run(run_id: str, job: JobRequest, tasks: BackgroundTasks):
-    """Kick off MAS in the background with WebSocket-based interaction."""
-    # Create input queue for this run
-    input_queues[run_id] = asyncio.Queue()
-    
-    # Create the WebSocket-based input handler
-    input_handler = create_ws_input_handler(run_id, input_queues[run_id])
-    
-    # Start MAS in background with the WebSocket handler
-    tasks.add_task(
-        launch_mas_interactive,
-        run_id=run_id,
-        job=job.dict(),
-        input_handler=input_handler,
-        ws_manager=ws_manager,
-        log_dir="./backend/logs"
-    )
-    
-    return JSONResponse({"status": "started", "run_id": run_id}, status_code=202)
-
-@app.websocket("/ws/{run_id}")
-async def run_logs_ws(ws: WebSocket, run_id: str):
-    """
-    WebSocket endpoint for bidirectional communication with MAS.
-    - Sends MAS output and prompts to client
-    - Receives user input from client
-    """
-    await ws_manager.connect(run_id, ws)
-    
-    try:
-        while True:
-            # Wait for messages from client
-            data = await ws.receive_text()
-            
-            try:
-                message = json.loads(data)
-                
-                # Handle input messages from client
-                if message.get("type") == "input":
-                    user_input = message.get("data", "")
-                    
-                    # Put input in the queue for MAS to consume
-                    if run_id in input_queues:
-                        await input_queues[run_id].put(user_input)
-                    else:
-                        # Send error if run not found
-                        await ws.send_json({
-                            "type": "error",
-                            "data": "Run not found or not ready for input"
-                        })
-                
-                # Handle other message types if needed
-                elif message.get("type") == "ping":
-                    await ws.send_json({"type": "pong"})
-                    
-            except json.JSONDecodeError:
-                await ws.send_json({
-                    "type": "error",
-                    "data": "Invalid JSON message"
-                })
-                
-    except WebSocketDisconnect:
-        ws_manager.disconnect(run_id, ws)
-        # Clean up the input queue if no more connections
-        if run_id in input_queues and not ws_manager._conns[run_id]:
-            del input_queues[run_id]
-
-@app.get("/runs/{run_id}/status")
-async def get_run_status(run_id: str):
-    """Check if a run is active and ready for input."""
-    is_active = run_id in input_queues
-    return JSONResponse({
-        "run_id": run_id,
-        "active": is_active,
-        "ready_for_input": is_active
-    })
-
-@app.websocket("/echo/{run_id}")
-async def _echo(ws: WebSocket, run_id: str):
-    """Simple echo endpoint for testing WebSocket connectivity."""
-    await ws.accept()
-    await ws.send_text(f"hello {run_id}")
-    
-    try:
-        while True:
-            data = await ws.receive_text()
-            await ws.send_text(f"echo: {data}")
-    except WebSocketDisconnect:
-        pass
-
-# Health check endpoint
-@app.get("/health")
-async def health_check():
-    return {"status": "healthy", "service": "shepherd-mvp"}
-
-if __name__ == "__main__":
-    uvicorn.run(app, host="0.0.0.0", port=8000)
-#This is the main file and API / WebSocket entrypoint
-=======
 from datetime import datetime
 from enum import Enum
 import os, time
@@ -308,7 +13,6 @@
 import subprocess
 from pathlib import Path
 from contextlib import asynccontextmanager
->>>>>>> a96ba708
 
 from .ws_manager import WebSocketManager
 from .mas_bridge_tags_output import launch_mas_interactive, create_ws_input_handler
