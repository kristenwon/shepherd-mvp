<<<<<<< HEAD
import asyncio
import os
import re
from pathlib import Path
from datetime import datetime
from typing import Optional, Dict, Any, List, Callable
from dotenv import load_dotenv

load_dotenv()

# Configuration for MAS repository
MAS_REPO_PATH = os.environ.get("MAS_REPO_PATH", "../blackRabbit")
MAS_PYTHON_PATH = os.environ.get("MAS_PYTHON_PATH", "python")

# Global state for tracking output patterns
class PromptDetector:
    def __init__(self):
        self.recent_lines = []  # Keep track of recent output
        self.max_history = 10
        self.last_input_time = 0
        self.pending_prompt = None
        self.seen_prompts = set()  # Remember prompts we've seen
        self.waiting_for_multiline = False
        self.multiline_empty_count = 0
        
    def add_line(self, line: str):
        """Add a line to history"""
        self.recent_lines.append(line)
        if len(self.recent_lines) > self.max_history:
            self.recent_lines.pop(0)
    
    def is_progress_output(self, line: str) -> bool:
        """Check if this looks like progress/status output"""
        line_lower = line.lower().strip()
        
        # Common progress indicators
        progress_patterns = [
            r'\d+%',  # Percentage
            r'\[\d+/\d+\]',  # [1/10] style progress
            r'\(\d+/\d+\)',  # (1/10) style progress
            r'\.{3,}',  # Multiple dots ...
            r'\s{2,}\d+\s{2,}',  # Spaced numbers
            r'[│├└─═║╔╗╚╝]',  # Box drawing characters
            r'^\s*\*+\s*$',  # Lines of asterisks
            r'^\s*-+\s*$',  # Lines of dashes
            r'^\s*=+\s*$',  # Lines of equals
        ]
        
        # Check regex patterns
        for pattern in progress_patterns:
            if re.search(pattern, line):
                return True
        
        # Check for specific keywords that indicate progress
        progress_keywords = [
            'remote:', 'counting', 'compressing', 'receiving', 'resolving',
            'unpacking', 'checking', 'updating', 'downloading', 'uploading',
            'processing', 'installing', 'building', 'compiled', 'linking',
            'bytes', 'objects', 'deltas', 'done', 'complete', 'finished',
            'progress', 'status', 'info:', 'debug:', 'trace:', 'warn:',
            'writing', 'reading', 'loading', 'saving', 'fetching'
        ]
        
        for keyword in progress_keywords:
            if keyword in line_lower:
                return True
        
        return False
    
    def is_likely_prompt(self, line: str) -> bool:
        """Check if this line is likely a prompt for user input"""
        if not line or len(line) > 300:  # Increased limit for longer prompts
            return False
        
        line_lower = line.lower().strip()
        
        if "press enter twice" in line_lower:
            return False
        
        line_stripped = line.strip()
        if not line_stripped:
            return False
        
        # First, exclude progress output
        if self.is_progress_output(line):
            return False
        
        # Check if it's a repeat of a prompt we've already answered
        if line_stripped in self.seen_prompts:
            return False
        
        # Look for specific MAS prompts (your custom prompts)
        mas_prompt_patterns = [
            r'Enter the contract name.*:$',  # Your contract name prompt
            r'Enter the specific function.*:$',  # Your function prompt
            r'Enter hypothesis.*:$',  # Your hypothesis prompt
            r'Enter your detailed vulnerability hypothesis.*:$',  # Your detailed prompt
        ]
        
        # Check MAS-specific patterns first
        for pattern in mas_prompt_patterns:
            if re.search(pattern, line_stripped, re.IGNORECASE):
                return True
        
        # Look for general question patterns
        question_patterns = [
            r'^.*\?\s*$',  # Ends with ?
            r'^.*:\s*$',   # Ends with :
            r'^>\s*',      # Starts with >
            r'^>>>\s*',    # Python-style prompt
            r'^\$\s*',     # Shell prompt
            r'^Enter\s+',  # Starts with Enter
            r'^Please\s+', # Starts with Please
            r'^Provide\s+', # Starts with Provide
            r'^Select\s+', # Starts with Select
            r'^Choose\s+', # Starts with Choose
            r'^Type\s+',   # Starts with Type
            r'^Input\s+',  # Starts with Input
            r'^What\s+',   # Starts with What
            r'^Which\s+',  # Starts with Which
            r'^Do you\s+', # Starts with Do you
            r'^Would you\s+', # Starts with Would you
            r'^Specify\s+', # Starts with Specify
        ]
        
        # Check patterns
        for pattern in question_patterns:
            if re.match(pattern, line_stripped, re.IGNORECASE):
                # Additional validation
                # Make sure it's not just a colon after numbers or progress
                if line_stripped.endswith(':'):
                    text_before = line_stripped[:-1].strip()
                    # Avoid matching "Step 1:" or "100%:" etc
                    if re.match(r'^(Step\s+)?\d+$', text_before) or re.match(r'^\d+%$', text_before):
                        return False
                    # But DO match prompts with parentheses like "Enter the contract name (e.g., Vault, BuyPurpose):"
                    if "enter" in text_before.lower() or "input" in text_before.lower():
                        return True
                return True
        
        return False
    
    def should_wait_for_input(self, current_line: str, time_since_last_char: float) -> bool:
        """Determine if we should wait for user input"""
        if not current_line:
            return False
        
        # Special case: Check if the recent output contains setup/header text
        # that typically precedes prompts
        setup_indicators = [
            "ANALYSIS SETUP",
            "VULNERABILITY HYPOTHESIS",
            "Let's focus on",
            "============"
        ]
        
        has_setup_context = any(
            any(indicator in line for indicator in setup_indicators) 
            for line in self.recent_lines[-5:]
        )
        
        # Special case: Check for hypothesis instructions that indicate silent input wait
        hypothesis_indicators = [
            "Enter hypothesis (press Enter twice when done):",
            "Enter your detailed vulnerability hypothesis",
            "(press Enter twice when done)"
        ]
        
        # Check if we just saw hypothesis instructions
        for line in self.recent_lines[-3:]:
            for indicator in hypothesis_indicators:
                if indicator in line:
                    # MAS is now silently waiting for hypothesis input
                    return True
        
        # If we haven't seen output for a bit and the line looks like a prompt
        if time_since_last_char > 0.3 and self.is_likely_prompt(current_line):
            # If we have setup context, be more aggressive about detecting prompts
            if has_setup_context:
                return True
                
            # Otherwise use normal detection
            if len(self.recent_lines) >= 2:
                # If the last few lines were all progress, this probably isn't a real prompt
                recent_progress_count = sum(1 for line in self.recent_lines[-3:] 
                                          if self.is_progress_output(line))
                if recent_progress_count >= 2:
                    return False
            return True
        
        return False


async def launch_mas_interactive(
    run_id: str, 
    job: dict, 
    input_handler: Callable,
    ws_manager=None,
    log_dir: str = "./backend/logs"
) -> Dict[str, Any]:
    """
    Launch MAS subprocess with interactive input/output support via WebSocket
    
    Args:
        run_id: Unique identifier for this run
        job: Job configuration dictionary
        input_handler: Async function that handles prompts and returns user input
        ws_manager: WebSocket manager for sending logs
        log_dir: Directory for log files
    """
    # Create log directory if it doesn't exist
    log_path = Path(log_dir)
    log_path.mkdir(parents=True, exist_ok=True)
    
    # Create timestamp for log files
    timestamp = datetime.utcnow().strftime("%Y%m%d_%H%M%S")
    
    # Prepare the MAS repository path
    mas_repo = Path(MAS_REPO_PATH).resolve()
    mas_script = mas_repo / "src" / "api" / "agents" / "mas2.py"
    
    print(f"MAS repo path: {mas_repo}")
    print(f"MAS script path: {mas_script}")
    
    if not mas_script.exists():
        error_msg = f"MAS script not found at {mas_script}"
        print(f"ERROR: {error_msg}")
        if ws_manager:
            await ws_manager.send_log(run_id, {
                "type": "error",
                "data": error_msg
            })
        return {"success": False, "error": error_msg}
    
    # Prepare environment variables
    env = os.environ.copy()
    env["PYTHONPATH"] = str(mas_repo / "src")
    
    # Copy over API keys and other environment variables
    optional_env_vars = [
        "OPENAI_API_KEY", "QDRANT_API_KEY", "QDRANT_URL", 
        "ETHERSCAN_API_KEY", "MONGO_URI", "WALLET_PRIVATE_KEY",
        "HUGGINGFACE_API_KEY", "TOGETHER_API_KEY", "REPLICATE_API_TOKEN", 
        "KINDO_API_KEY"
    ]
    
    for var_name in optional_env_vars:
        value = os.getenv(var_name)
        if value is not None:
            env[var_name] = value
    
    cmd = [MAS_PYTHON_PATH, str(mas_script)]
    
    # Log file paths
    log_file_path = log_path / f"{run_id}_{timestamp}_output.log"
    
    try:
        print(f"Starting MAS subprocess...")
        print(f"Command: {' '.join(cmd)}")
        print(f"Working directory: {mas_repo}")
        
        # Send start notification
        if ws_manager:
            await ws_manager.send_log(run_id, {
                "type": "start",
                "data": {
                    "pid": None,
                    "command": ' '.join(cmd),
                    "working_dir": str(mas_repo)
                }
            })
        
        # Create subprocess
        process = await asyncio.create_subprocess_exec(
            *cmd,
            stdin=asyncio.subprocess.PIPE,
            stdout=asyncio.subprocess.PIPE,
            stderr=asyncio.subprocess.STDOUT,
            env=env,
            cwd=str(mas_repo)
        )
        
        print(f"Process started with PID: {process.pid}")
        print(f"Logging to: {log_file_path}")
        print("-" * 80)
        
        # Send process started notification
        if ws_manager:
            await ws_manager.send_log(run_id, {
                "type": "process_started",
                "data": {
                    "pid": process.pid,
                    "log_file": str(log_file_path)
                }
            })
        
        # Initialize prompt detector
        detector = PromptDetector()
        
        # Open log file
        with open(log_file_path, 'w', encoding='utf-8') as log_file:
            buffer = ""
            line_buffer = ""
            all_output = []
            last_char_time = asyncio.get_event_loop().time()
            no_output_count = 0
            
            while True:
                # Read one byte at a time for better control
                try:
                    data = await asyncio.wait_for(process.stdout.read(1), timeout=0.1)
                    no_output_count = 0  # Reset when we get data
                except asyncio.TimeoutError:
                    no_output_count += 1
                    
                    # No new data - check various conditions
                    current_time = asyncio.get_event_loop().time()
                    time_since_last = current_time - last_char_time
                    
                    # Check if we're in a silent wait state after hypothesis instructions
                    hypothesis_instruction_seen = False
                    for line in detector.recent_lines[-5:]:
                        if "Enter hypothesis (press Enter twice when done):" in line:
                            hypothesis_instruction_seen = True
                            break
                    
                    if hypothesis_instruction_seen and time_since_last > 0.5 and not detector.waiting_for_multiline:
                        # MAS printed hypothesis instructions and is now silently waiting
                        if "hypothesis_silent_wait" in detector.seen_prompts:
                            continue

                        detector.waiting_for_multiline = True
                        detector.seen_prompts.add("hypothesis_silent_wait")
                        
                        # Send prompt notification via WebSocket
                        if ws_manager:
                            await ws_manager.send_log(run_id, {
                                "type": "prompt",
                                "data": {
                                    "prompt": '''Enter your detailed vulnerability hypothesis (2-3 lines):\n
                                     Example: 'This function allows reentrancy attacks because it calls external contracts before updating state variables, which could allow attackers to drain funds by repeatedly calling the function.\n'
                                    ''',
                                    "multiline": False  # We handle multiline internally
                                }
                            })
                        
                        # Get the hypothesis input
                        user_input = await input_handler("Enter your detailed vulnerability hypothesis:")
                        
                        if user_input is not None:
                            try:
                                if process.returncode is None:
                                    # Send the entire hypothesis
                                    process.stdin.write((user_input + '\n').encode())
                                    await process.stdin.drain()
                                    
                                    # Send empty line to end input
                                    process.stdin.write('\n'.encode())
                                    await process.stdin.drain()
                                    
                                detector.waiting_for_multiline = False
                                buffer = ""
                                line_buffer = ""
                                
                            except (BrokenPipeError, RuntimeError) as e:
                                print(f"[SHEPHERD] Process terminated while sending input: {e}")
                                if ws_manager:
                                    await ws_manager.send_log(run_id, {
                                        "type": "error",
                                        "data": {
                                            "error": "Process terminated unexpectedly",
                                            "details": str(e)
                                        }
                                    })
                                break
                        
                        no_output_count = 0
                        continue
                    
                    # Special handling for multi-line input mode
                    if detector.waiting_for_multiline and no_output_count > 5:
                        # MAS is silently waiting for more input
                        # Request another line from user via WebSocket
                        if ws_manager:
                            await ws_manager.send_log(run_id, {
                                "type": "prompt_continuation",
                                "data": {
                                    "prompt": "(waiting for more lines...)",
                                    "multiline": True
                                }
                            })
                        
                        # Get input from handler
                        user_input = await input_handler("", multiline_continuation=True)
                        
                        # Send to MAS
                        process.stdin.write((user_input + '\n').encode())
                        await process.stdin.drain()
                        
                        if user_input.strip() == "":
                            detector.multiline_empty_count += 1
                            if detector.multiline_empty_count >= 1:
                                # User pressed enter on empty line, done with multi-line
                                detector.waiting_for_multiline = False
                                detector.multiline_empty_count = 0
                        else:
                            detector.multiline_empty_count = 0
                        
                        no_output_count = 0
                        continue
                    
                    # Normal prompt detection
                    if buffer and detector.should_wait_for_input(buffer, time_since_last):
                        prompt_line = buffer.strip()
                        
                        if "press enter twice" in prompt_line.lower():
                            continue  # handled by silent-wait logic
                        if "detailed vulnerability hypothesis" in prompt_line.lower():
                            continue  # handled by silent-wait logic

                        # Skip if this is the hypothesis case (already handled above)
                        if "hypothesis_silent_wait" in detector.seen_prompts:
                            continue
                            
                        detector.seen_prompts.add(prompt_line)
                        
                        # Send prompt notification via WebSocket
                        if ws_manager:
                            await ws_manager.send_log(run_id, {
                                "type": "prompt",
                                "data": {
                                    "prompt": prompt_line,
                                    "multiline": False
                                }
                            })
                        
                        # Get input from handler
                        user_input = await input_handler(prompt_line)
                        
                        if user_input is not None:
                            try:
                                # Normal single line input
                                if process.returncode is None:
                                    process.stdin.write((user_input + '\n').encode())
                                    await process.stdin.drain()
                                
                                buffer = ""
                                line_buffer = ""
                                detector.last_input_time = current_time
                                
                            except (BrokenPipeError, RuntimeError) as e:
                                # Process has terminated
                                print(f"[SHEPHERD] Process terminated while sending input: {e}")
                                if ws_manager:
                                    await ws_manager.send_log(run_id, {
                                        "type": "error",
                                        "data": {
                                            "error": "Process terminated unexpectedly",
                                            "details": str(e)
                                        }
                                    })
                                break
                    
                    # Check if process has ended
                    if process.returncode is not None:
                        break
                    continue
                
                if not data:
                    if process.returncode is not None:
                        break
                    continue
                
                # Update last character time
                last_char_time = asyncio.get_event_loop().time()
                
                # Decode character
                char = data.decode('utf-8', errors='ignore')
                buffer += char
                line_buffer += char
                
                # Write to log
                log_file.write(char)
                log_file.flush()
                print(char, end='', flush=True)
                all_output.append(char)
                
                # Send character to WebSocket for real-time display
                if ws_manager and char:
                    await ws_manager.send_log(run_id, {
                        "type": "output",
                        "data": char
                    })
                
                # Handle newlines
                if char == '\n':
                    # Add completed line to detector history
                    if buffer.strip():
                        detector.add_line(buffer.strip())
                    buffer = ""
                    line_buffer = ""
        
        # Close stdin
        process.stdin.close()
        
        # Wait for process to complete
        return_code = await process.wait()
        
        print(f"\n[SHEPHERD] Process exited with code: {return_code}")
        
        # Send completion notification
        if ws_manager:
            await ws_manager.send_log(run_id, {
                "type": "complete",
                "data": {
                    "exit_code": return_code,
                    "success": return_code == 0
                }
            })
        
        return {
            "success": return_code == 0,
            "exit_code": return_code,
            "log_file": str(log_file_path),
            "output": "".join(all_output)
        }
        
    except Exception as e:
        error_msg = f"Failed to launch MAS: {str(e)}"
        print(f"\n[SHEPHERD] ERROR: {error_msg}")
        import traceback
        traceback.print_exc()
        
        # Send error notification
        if ws_manager:
            await ws_manager.send_log(run_id, {
                "type": "error",
                "data": {
                    "error": str(e),
                    "traceback": traceback.format_exc()
                }
            })
        
        return {
            "success": False,
            "error": str(e),
            "traceback": traceback.format_exc()
        }


# Helper function for creating WebSocket-based input handler
def create_ws_input_handler(run_id: str, input_queue: asyncio.Queue):
    """
    Creates an async input handler that waits for input from a WebSocket queue
    """
    async def handler(prompt: str, multiline: bool = False, multiline_continuation: bool = False):
        # Wait for input from the queue
        user_input = await input_queue.get()
        return user_input
    
    return handler
# Launches MAS subprocess and streams logs to the frontend

=======
>>>>>>> a96ba708
import asyncio
import os
import re
from pathlib import Path
from datetime import datetime
from typing import Optional, Dict, Any, List, Callable
from dotenv import load_dotenv

load_dotenv()

# Configuration for MAS repository
MAS_REPO_PATH = os.environ.get("MAS_REPO_PATH", "../blackRabbit")
MAS_PYTHON_PATH = os.environ.get("MAS_PYTHON_PATH", "python")

# Global state for tracking output patterns
class PromptDetector:
    def __init__(self):
        self.recent_lines = []  # Keep track of recent output
        self.max_history = 10
        self.last_input_time = 0
        self.pending_prompt = None
        self.seen_prompts = set()  # Remember prompts we've seen
        self.waiting_for_multiline = False
        self.multiline_empty_count = 0
        
    def add_line(self, line: str):
        """Add a line to history"""
        self.recent_lines.append(line)
        if len(self.recent_lines) > self.max_history:
            self.recent_lines.pop(0)
    
    def is_progress_output(self, line: str) -> bool:
        """Check if this looks like progress/status output"""
        line_lower = line.lower().strip()
        
        # Common progress indicators
        progress_patterns = [
            r'\d+%',  # Percentage
            r'\[\d+/\d+\]',  # [1/10] style progress
            r'\(\d+/\d+\)',  # (1/10) style progress
            r'\.{3,}',  # Multiple dots ...
            r'\s{2,}\d+\s{2,}',  # Spaced numbers
            r'[│├└─═║╔╗╚╝]',  # Box drawing characters
            r'^\s*\*+\s*$',  # Lines of asterisks
            r'^\s*-+\s*$',  # Lines of dashes
            r'^\s*=+\s*$',  # Lines of equals
        ]
        
        # Check regex patterns
        for pattern in progress_patterns:
            if re.search(pattern, line):
                return True
        
        # Check for specific keywords that indicate progress
        progress_keywords = [
            'remote:', 'counting', 'compressing', 'receiving', 'resolving',
            'unpacking', 'checking', 'updating', 'downloading', 'uploading',
            'processing', 'installing', 'building', 'compiled', 'linking',
            'bytes', 'objects', 'deltas', 'done', 'complete', 'finished',
            'progress', 'status', 'info:', 'debug:', 'trace:', 'warn:',
            'writing', 'reading', 'loading', 'saving', 'fetching'
        ]
        
        for keyword in progress_keywords:
            if keyword in line_lower:
                return True
        
        return False
    
    def is_likely_prompt(self, line: str) -> bool:
        """Check if this line is likely a prompt for user input"""
        if not line or len(line) > 300:  # Increased limit for longer prompts
            return False
        
        line_lower = line.lower().strip()
        
        if "press enter twice" in line_lower:
            return False
        
        line_stripped = line.strip()
        if not line_stripped:
            return False
        
        # First, exclude progress output
        if self.is_progress_output(line):
            return False
        
        # Check if it's a repeat of a prompt we've already answered
        if line_stripped in self.seen_prompts:
            return False
        
        # Look for specific MAS prompts (your custom prompts)
        mas_prompt_patterns = [
            r'Enter the contract name.*:$',  # Your contract name prompt
            r'Enter the specific function.*:$',  # Your function prompt
            r'Enter hypothesis.*:$',  # Your hypothesis prompt
            r'Enter your detailed vulnerability hypothesis.*:$',  # Your detailed prompt
        ]
        
        # Check MAS-specific patterns first
        for pattern in mas_prompt_patterns:
            if re.search(pattern, line_stripped, re.IGNORECASE):
                return True
        
        # Look for general question patterns
        question_patterns = [
            r'^.*\?\s*$',  # Ends with ?
            r'^.*:\s*$',   # Ends with :
            r'^>\s*',      # Starts with >
            r'^>>>\s*',    # Python-style prompt
            r'^\$\s*',     # Shell prompt
            r'^Enter\s+',  # Starts with Enter
            r'^Please\s+', # Starts with Please
            r'^Provide\s+', # Starts with Provide
            r'^Select\s+', # Starts with Select
            r'^Choose\s+', # Starts with Choose
            r'^Type\s+',   # Starts with Type
            r'^Input\s+',  # Starts with Input
            r'^What\s+',   # Starts with What
            r'^Which\s+',  # Starts with Which
            r'^Do you\s+', # Starts with Do you
            r'^Would you\s+', # Starts with Would you
            r'^Specify\s+', # Starts with Specify
        ]
        
        # Check patterns
        for pattern in question_patterns:
            if re.match(pattern, line_stripped, re.IGNORECASE):
                # Additional validation
                # Make sure it's not just a colon after numbers or progress
                if line_stripped.endswith(':'):
                    text_before = line_stripped[:-1].strip()
                    # Avoid matching "Step 1:" or "100%:" etc
                    if re.match(r'^(Step\s+)?\d+$', text_before) or re.match(r'^\d+%$', text_before):
                        return False
                    # But DO match prompts with parentheses like "Enter the contract name (e.g., Vault, BuyPurpose):"
                    if "enter" in text_before.lower() or "input" in text_before.lower():
                        return True
                return True
        
        return False
    
    def should_wait_for_input(self, current_line: str, time_since_last_char: float) -> bool:
        """Determine if we should wait for user input"""
        if not current_line:
            return False
        
        # Special case: Check if the recent output contains setup/header text
        # that typically precedes prompts
        setup_indicators = [
            "ANALYSIS SETUP",
            "VULNERABILITY HYPOTHESIS",
            "Let's focus on",
            "============"
        ]
        
        has_setup_context = any(
            any(indicator in line for indicator in setup_indicators) 
            for line in self.recent_lines[-5:]
        )
        
        # Special case: Check for hypothesis instructions that indicate silent input wait
        hypothesis_indicators = [
            "Enter hypothesis (press Enter twice when done):",
            "Enter your detailed vulnerability hypothesis",
            "(press Enter twice when done)"
        ]
        
        # Check if we just saw hypothesis instructions
        for line in self.recent_lines[-3:]:
            for indicator in hypothesis_indicators:
                if indicator in line:
                    # MAS is now silently waiting for hypothesis input
                    return True
        
        # If we haven't seen output for a bit and the line looks like a prompt
        if time_since_last_char > 0.3 and self.is_likely_prompt(current_line):
            # If we have setup context, be more aggressive about detecting prompts
            if has_setup_context:
                return True
                
            # Otherwise use normal detection
            if len(self.recent_lines) >= 2:
                # If the last few lines were all progress, this probably isn't a real prompt
                recent_progress_count = sum(1 for line in self.recent_lines[-3:] 
                                          if self.is_progress_output(line))
                if recent_progress_count >= 2:
                    return False
            return True
        
        return False


async def launch_mas_interactive(
    run_id: str, 
    job: dict, 
    input_handler: Callable,
    ws_manager=None,
    log_dir: str = "./backend/logs"
) -> Dict[str, Any]:
    """
    Launch MAS subprocess with interactive input/output support via WebSocket
    
    Args:
        run_id: Unique identifier for this run
        job: Job configuration dictionary
        input_handler: Async function that handles prompts and returns user input
        ws_manager: WebSocket manager for sending logs
        log_dir: Directory for log files
    """
    # Create log directory if it doesn't exist
    log_path = Path(log_dir)
    log_path.mkdir(parents=True, exist_ok=True)
    
    # Create timestamp for log files
    timestamp = datetime.utcnow().strftime("%Y%m%d_%H%M%S")
    
    # Prepare the MAS repository path
    mas_repo = Path(MAS_REPO_PATH).resolve()
    mas_script = mas_repo / "src" / "api" / "agents" / "mas2.py"
    
    print(f"MAS repo path: {mas_repo}")
    print(f"MAS script path: {mas_script}")
    
    if not mas_script.exists():
        error_msg = f"MAS script not found at {mas_script}"
        print(f"ERROR: {error_msg}")
        if ws_manager:
            await ws_manager.send_log(run_id, {
                "type": "error",
                "data": error_msg
            })
        return {"success": False, "error": error_msg}
    
    # Prepare environment variables
    env = os.environ.copy()
    env["PYTHONPATH"] = str(mas_repo / "src")
    
    # Copy over API keys and other environment variables
    optional_env_vars = [
        "OPENAI_API_KEY", "QDRANT_API_KEY", "QDRANT_URL", 
        "ETHERSCAN_API_KEY", "MONGO_URI", "WALLET_PRIVATE_KEY",
        "HUGGINGFACE_API_KEY", "TOGETHER_API_KEY", "REPLICATE_API_TOKEN", 
        "KINDO_API_KEY"
    ]
    
    for var_name in optional_env_vars:
        value = os.getenv(var_name)
        if value is not None:
            env[var_name] = value
    
    cmd = [MAS_PYTHON_PATH, str(mas_script)]
    
    # Log file paths
    log_file_path = log_path / f"{run_id}_{timestamp}_output.log"
    
    try:
        print(f"Starting MAS subprocess...")
        print(f"Command: {' '.join(cmd)}")
        print(f"Working directory: {mas_repo}")
        
        # Send start notification
        if ws_manager:
            await ws_manager.send_log(run_id, {
                "type": "start",
                "data": {
                    "pid": None,
                    "command": ' '.join(cmd),
                    "working_dir": str(mas_repo)
                }
            })
        
        # Create subprocess
        process = await asyncio.create_subprocess_exec(
            *cmd,
            stdin=asyncio.subprocess.PIPE,
            stdout=asyncio.subprocess.PIPE,
            stderr=asyncio.subprocess.STDOUT,
            env=env,
            cwd=str(mas_repo)
        )
        
        print(f"Process started with PID: {process.pid}")
        print(f"Logging to: {log_file_path}")
        print("-" * 80)
        
        # Send process started notification
        if ws_manager:
            await ws_manager.send_log(run_id, {
                "type": "process_started",
                "data": {
                    "pid": process.pid,
                    "log_file": str(log_file_path)
                }
            })
        
        # Initialize prompt detector
        detector = PromptDetector()
        
        # Open log file
        with open(log_file_path, 'w', encoding='utf-8') as log_file:
            buffer = ""
            line_buffer = ""
            all_output = []
            last_char_time = asyncio.get_event_loop().time()
            no_output_count = 0
            
            while True:
                # Read one byte at a time for better control
                try:
                    data = await asyncio.wait_for(process.stdout.read(1), timeout=0.1)
                    no_output_count = 0  # Reset when we get data
                except asyncio.TimeoutError:
                    no_output_count += 1
                    
                    # No new data - check various conditions
                    current_time = asyncio.get_event_loop().time()
                    time_since_last = current_time - last_char_time
                    
                    # Check if we're in a silent wait state after hypothesis instructions
                    hypothesis_instruction_seen = False
                    for line in detector.recent_lines[-5:]:
                        if "Enter hypothesis (press Enter twice when done):" in line:
                            hypothesis_instruction_seen = True
                            break
                    
                    if hypothesis_instruction_seen and time_since_last > 0.5 and not detector.waiting_for_multiline:
                        # MAS printed hypothesis instructions and is now silently waiting
                        if "hypothesis_silent_wait" in detector.seen_prompts:
                            continue

                        detector.waiting_for_multiline = True
                        detector.seen_prompts.add("hypothesis_silent_wait")
                        
                        # Send prompt notification via WebSocket
                        if ws_manager:
                            await ws_manager.send_log(run_id, {
                                "type": "prompt",
                                "data": {
                                    "prompt": '''Enter your detailed vulnerability hypothesis (2-3 lines):\n
                                     Example: 'This function allows reentrancy attacks because it calls external contracts before updating state variables, which could allow attackers to drain funds by repeatedly calling the function.\n'
                                    ''',
                                    "multiline": False  # We handle multiline internally
                                }
                            })
                        
                        # Get the hypothesis input
                        user_input = await input_handler("Enter your detailed vulnerability hypothesis:")
                        
                        if user_input is not None:
                            try:
                                if process.returncode is None:
                                    # Send the entire hypothesis
                                    process.stdin.write((user_input + '\n').encode())
                                    await process.stdin.drain()
                                    
                                    # Send empty line to end input
                                    process.stdin.write('\n'.encode())
                                    await process.stdin.drain()
                                    
                                detector.waiting_for_multiline = False
                                buffer = ""
                                line_buffer = ""
                                
                            except (BrokenPipeError, RuntimeError) as e:
                                print(f"[SHEPHERD] Process terminated while sending input: {e}")
                                if ws_manager:
                                    await ws_manager.send_log(run_id, {
                                        "type": "error",
                                        "data": {
                                            "error": "Process terminated unexpectedly",
                                            "details": str(e)
                                        }
                                    })
                                break
                        
                        no_output_count = 0
                        continue
                    
                    # Special handling for multi-line input mode
                    if detector.waiting_for_multiline and no_output_count > 5:
                        # MAS is silently waiting for more input
                        # Request another line from user via WebSocket
                        if ws_manager:
                            await ws_manager.send_log(run_id, {
                                "type": "prompt_continuation",
                                "data": {
                                    "prompt": "(waiting for more lines...)",
                                    "multiline": True
                                }
                            })
                        
                        # Get input from handler
                        user_input = await input_handler("", multiline_continuation=True)
                        
                        # Send to MAS
                        process.stdin.write((user_input + '\n').encode())
                        await process.stdin.drain()
                        
                        if user_input.strip() == "":
                            detector.multiline_empty_count += 1
                            if detector.multiline_empty_count >= 1:
                                # User pressed enter on empty line, done with multi-line
                                detector.waiting_for_multiline = False
                                detector.multiline_empty_count = 0
                        else:
                            detector.multiline_empty_count = 0
                        
                        no_output_count = 0
                        continue
                    
                    # Normal prompt detection
                    if buffer and detector.should_wait_for_input(buffer, time_since_last):
                        prompt_line = buffer.strip()
                        
                        if "press enter twice" in prompt_line.lower():
                            continue  # handled by silent-wait logic
                        if "detailed vulnerability hypothesis" in prompt_line.lower():
                            continue  # handled by silent-wait logic

                        # Skip if this is the hypothesis case (already handled above)
                        if "hypothesis_silent_wait" in detector.seen_prompts:
                            continue
                            
                        detector.seen_prompts.add(prompt_line)
                        
                        # Send prompt notification via WebSocket
                        if ws_manager:
                            await ws_manager.send_log(run_id, {
                                "type": "prompt",
                                "data": {
                                    "prompt": prompt_line,
                                    "multiline": False
                                }
                            })
                        
                        # Get input from handler
                        user_input = await input_handler(prompt_line)
                        
                        if user_input is not None:
                            try:
                                # Normal single line input
                                if process.returncode is None:
                                    process.stdin.write((user_input + '\n').encode())
                                    await process.stdin.drain()
                                
                                buffer = ""
                                line_buffer = ""
                                detector.last_input_time = current_time
                                
                            except (BrokenPipeError, RuntimeError) as e:
                                # Process has terminated
                                print(f"[SHEPHERD] Process terminated while sending input: {e}")
                                if ws_manager:
                                    await ws_manager.send_log(run_id, {
                                        "type": "error",
                                        "data": {
                                            "error": "Process terminated unexpectedly",
                                            "details": str(e)
                                        }
                                    })
                                break
                    
                    # Check if process has ended
                    if process.returncode is not None:
                        break
                    continue
                
                if not data:
                    if process.returncode is not None:
                        break
                    continue
                
                # Update last character time
                last_char_time = asyncio.get_event_loop().time()
                
                # Decode character
                char = data.decode('utf-8', errors='ignore')
                buffer += char
                line_buffer += char
                
                # Write to log
                log_file.write(char)
                log_file.flush()
                print(char, end='', flush=True)
                all_output.append(char)
                
                # Send character to WebSocket for real-time display
                if ws_manager and char:
                    await ws_manager.send_log(run_id, {
                        "type": "output",
                        "data": char
                    })
                
                # Handle newlines
                if char == '\n':
                    # Add completed line to detector history
                    if buffer.strip():
                        detector.add_line(buffer.strip())
                    buffer = ""
                    line_buffer = ""
        
        # Close stdin
        process.stdin.close()
        
        # Wait for process to complete
        return_code = await process.wait()
        
        print(f"\n[SHEPHERD] Process exited with code: {return_code}")
        
        # Send completion notification
        if ws_manager:
            await ws_manager.send_log(run_id, {
                "type": "complete",
                "data": {
                    "exit_code": return_code,
                    "success": return_code == 0
                }
            })
        
        return {
            "success": return_code == 0,
            "exit_code": return_code,
            "log_file": str(log_file_path),
            "output": "".join(all_output)
        }
        
    except Exception as e:
        error_msg = f"Failed to launch MAS: {str(e)}"
        print(f"\n[SHEPHERD] ERROR: {error_msg}")
        import traceback
        traceback.print_exc()
        
        # Send error notification
        if ws_manager:
            await ws_manager.send_log(run_id, {
                "type": "error",
                "data": {
                    "error": str(e),
                    "traceback": traceback.format_exc()
                }
            })
        
        return {
            "success": False,
            "error": str(e),
            "traceback": traceback.format_exc()
        }


# Helper function for creating WebSocket-based input handler
def create_ws_input_handler(run_id: str, input_queue: asyncio.Queue):
    """
    Creates an async input handler that waits for input from a WebSocket queue
    """
    async def handler(prompt: str, multiline: bool = False, multiline_continuation: bool = False):
        # Wait for input from the queue
        user_input = await input_queue.get()
        return user_input
    
    return handler<|MERGE_RESOLUTION|>--- conflicted
+++ resolved
@@ -1,4 +1,3 @@
-<<<<<<< HEAD
 import asyncio
 import os
 import re
@@ -559,569 +558,4 @@
         user_input = await input_queue.get()
         return user_input
     
-    return handler
-# Launches MAS subprocess and streams logs to the frontend
-
-=======
->>>>>>> a96ba708
-import asyncio
-import os
-import re
-from pathlib import Path
-from datetime import datetime
-from typing import Optional, Dict, Any, List, Callable
-from dotenv import load_dotenv
-
-load_dotenv()
-
-# Configuration for MAS repository
-MAS_REPO_PATH = os.environ.get("MAS_REPO_PATH", "../blackRabbit")
-MAS_PYTHON_PATH = os.environ.get("MAS_PYTHON_PATH", "python")
-
-# Global state for tracking output patterns
-class PromptDetector:
-    def __init__(self):
-        self.recent_lines = []  # Keep track of recent output
-        self.max_history = 10
-        self.last_input_time = 0
-        self.pending_prompt = None
-        self.seen_prompts = set()  # Remember prompts we've seen
-        self.waiting_for_multiline = False
-        self.multiline_empty_count = 0
-        
-    def add_line(self, line: str):
-        """Add a line to history"""
-        self.recent_lines.append(line)
-        if len(self.recent_lines) > self.max_history:
-            self.recent_lines.pop(0)
-    
-    def is_progress_output(self, line: str) -> bool:
-        """Check if this looks like progress/status output"""
-        line_lower = line.lower().strip()
-        
-        # Common progress indicators
-        progress_patterns = [
-            r'\d+%',  # Percentage
-            r'\[\d+/\d+\]',  # [1/10] style progress
-            r'\(\d+/\d+\)',  # (1/10) style progress
-            r'\.{3,}',  # Multiple dots ...
-            r'\s{2,}\d+\s{2,}',  # Spaced numbers
-            r'[│├└─═║╔╗╚╝]',  # Box drawing characters
-            r'^\s*\*+\s*$',  # Lines of asterisks
-            r'^\s*-+\s*$',  # Lines of dashes
-            r'^\s*=+\s*$',  # Lines of equals
-        ]
-        
-        # Check regex patterns
-        for pattern in progress_patterns:
-            if re.search(pattern, line):
-                return True
-        
-        # Check for specific keywords that indicate progress
-        progress_keywords = [
-            'remote:', 'counting', 'compressing', 'receiving', 'resolving',
-            'unpacking', 'checking', 'updating', 'downloading', 'uploading',
-            'processing', 'installing', 'building', 'compiled', 'linking',
-            'bytes', 'objects', 'deltas', 'done', 'complete', 'finished',
-            'progress', 'status', 'info:', 'debug:', 'trace:', 'warn:',
-            'writing', 'reading', 'loading', 'saving', 'fetching'
-        ]
-        
-        for keyword in progress_keywords:
-            if keyword in line_lower:
-                return True
-        
-        return False
-    
-    def is_likely_prompt(self, line: str) -> bool:
-        """Check if this line is likely a prompt for user input"""
-        if not line or len(line) > 300:  # Increased limit for longer prompts
-            return False
-        
-        line_lower = line.lower().strip()
-        
-        if "press enter twice" in line_lower:
-            return False
-        
-        line_stripped = line.strip()
-        if not line_stripped:
-            return False
-        
-        # First, exclude progress output
-        if self.is_progress_output(line):
-            return False
-        
-        # Check if it's a repeat of a prompt we've already answered
-        if line_stripped in self.seen_prompts:
-            return False
-        
-        # Look for specific MAS prompts (your custom prompts)
-        mas_prompt_patterns = [
-            r'Enter the contract name.*:$',  # Your contract name prompt
-            r'Enter the specific function.*:$',  # Your function prompt
-            r'Enter hypothesis.*:$',  # Your hypothesis prompt
-            r'Enter your detailed vulnerability hypothesis.*:$',  # Your detailed prompt
-        ]
-        
-        # Check MAS-specific patterns first
-        for pattern in mas_prompt_patterns:
-            if re.search(pattern, line_stripped, re.IGNORECASE):
-                return True
-        
-        # Look for general question patterns
-        question_patterns = [
-            r'^.*\?\s*$',  # Ends with ?
-            r'^.*:\s*$',   # Ends with :
-            r'^>\s*',      # Starts with >
-            r'^>>>\s*',    # Python-style prompt
-            r'^\$\s*',     # Shell prompt
-            r'^Enter\s+',  # Starts with Enter
-            r'^Please\s+', # Starts with Please
-            r'^Provide\s+', # Starts with Provide
-            r'^Select\s+', # Starts with Select
-            r'^Choose\s+', # Starts with Choose
-            r'^Type\s+',   # Starts with Type
-            r'^Input\s+',  # Starts with Input
-            r'^What\s+',   # Starts with What
-            r'^Which\s+',  # Starts with Which
-            r'^Do you\s+', # Starts with Do you
-            r'^Would you\s+', # Starts with Would you
-            r'^Specify\s+', # Starts with Specify
-        ]
-        
-        # Check patterns
-        for pattern in question_patterns:
-            if re.match(pattern, line_stripped, re.IGNORECASE):
-                # Additional validation
-                # Make sure it's not just a colon after numbers or progress
-                if line_stripped.endswith(':'):
-                    text_before = line_stripped[:-1].strip()
-                    # Avoid matching "Step 1:" or "100%:" etc
-                    if re.match(r'^(Step\s+)?\d+$', text_before) or re.match(r'^\d+%$', text_before):
-                        return False
-                    # But DO match prompts with parentheses like "Enter the contract name (e.g., Vault, BuyPurpose):"
-                    if "enter" in text_before.lower() or "input" in text_before.lower():
-                        return True
-                return True
-        
-        return False
-    
-    def should_wait_for_input(self, current_line: str, time_since_last_char: float) -> bool:
-        """Determine if we should wait for user input"""
-        if not current_line:
-            return False
-        
-        # Special case: Check if the recent output contains setup/header text
-        # that typically precedes prompts
-        setup_indicators = [
-            "ANALYSIS SETUP",
-            "VULNERABILITY HYPOTHESIS",
-            "Let's focus on",
-            "============"
-        ]
-        
-        has_setup_context = any(
-            any(indicator in line for indicator in setup_indicators) 
-            for line in self.recent_lines[-5:]
-        )
-        
-        # Special case: Check for hypothesis instructions that indicate silent input wait
-        hypothesis_indicators = [
-            "Enter hypothesis (press Enter twice when done):",
-            "Enter your detailed vulnerability hypothesis",
-            "(press Enter twice when done)"
-        ]
-        
-        # Check if we just saw hypothesis instructions
-        for line in self.recent_lines[-3:]:
-            for indicator in hypothesis_indicators:
-                if indicator in line:
-                    # MAS is now silently waiting for hypothesis input
-                    return True
-        
-        # If we haven't seen output for a bit and the line looks like a prompt
-        if time_since_last_char > 0.3 and self.is_likely_prompt(current_line):
-            # If we have setup context, be more aggressive about detecting prompts
-            if has_setup_context:
-                return True
-                
-            # Otherwise use normal detection
-            if len(self.recent_lines) >= 2:
-                # If the last few lines were all progress, this probably isn't a real prompt
-                recent_progress_count = sum(1 for line in self.recent_lines[-3:] 
-                                          if self.is_progress_output(line))
-                if recent_progress_count >= 2:
-                    return False
-            return True
-        
-        return False
-
-
-async def launch_mas_interactive(
-    run_id: str, 
-    job: dict, 
-    input_handler: Callable,
-    ws_manager=None,
-    log_dir: str = "./backend/logs"
-) -> Dict[str, Any]:
-    """
-    Launch MAS subprocess with interactive input/output support via WebSocket
-    
-    Args:
-        run_id: Unique identifier for this run
-        job: Job configuration dictionary
-        input_handler: Async function that handles prompts and returns user input
-        ws_manager: WebSocket manager for sending logs
-        log_dir: Directory for log files
-    """
-    # Create log directory if it doesn't exist
-    log_path = Path(log_dir)
-    log_path.mkdir(parents=True, exist_ok=True)
-    
-    # Create timestamp for log files
-    timestamp = datetime.utcnow().strftime("%Y%m%d_%H%M%S")
-    
-    # Prepare the MAS repository path
-    mas_repo = Path(MAS_REPO_PATH).resolve()
-    mas_script = mas_repo / "src" / "api" / "agents" / "mas2.py"
-    
-    print(f"MAS repo path: {mas_repo}")
-    print(f"MAS script path: {mas_script}")
-    
-    if not mas_script.exists():
-        error_msg = f"MAS script not found at {mas_script}"
-        print(f"ERROR: {error_msg}")
-        if ws_manager:
-            await ws_manager.send_log(run_id, {
-                "type": "error",
-                "data": error_msg
-            })
-        return {"success": False, "error": error_msg}
-    
-    # Prepare environment variables
-    env = os.environ.copy()
-    env["PYTHONPATH"] = str(mas_repo / "src")
-    
-    # Copy over API keys and other environment variables
-    optional_env_vars = [
-        "OPENAI_API_KEY", "QDRANT_API_KEY", "QDRANT_URL", 
-        "ETHERSCAN_API_KEY", "MONGO_URI", "WALLET_PRIVATE_KEY",
-        "HUGGINGFACE_API_KEY", "TOGETHER_API_KEY", "REPLICATE_API_TOKEN", 
-        "KINDO_API_KEY"
-    ]
-    
-    for var_name in optional_env_vars:
-        value = os.getenv(var_name)
-        if value is not None:
-            env[var_name] = value
-    
-    cmd = [MAS_PYTHON_PATH, str(mas_script)]
-    
-    # Log file paths
-    log_file_path = log_path / f"{run_id}_{timestamp}_output.log"
-    
-    try:
-        print(f"Starting MAS subprocess...")
-        print(f"Command: {' '.join(cmd)}")
-        print(f"Working directory: {mas_repo}")
-        
-        # Send start notification
-        if ws_manager:
-            await ws_manager.send_log(run_id, {
-                "type": "start",
-                "data": {
-                    "pid": None,
-                    "command": ' '.join(cmd),
-                    "working_dir": str(mas_repo)
-                }
-            })
-        
-        # Create subprocess
-        process = await asyncio.create_subprocess_exec(
-            *cmd,
-            stdin=asyncio.subprocess.PIPE,
-            stdout=asyncio.subprocess.PIPE,
-            stderr=asyncio.subprocess.STDOUT,
-            env=env,
-            cwd=str(mas_repo)
-        )
-        
-        print(f"Process started with PID: {process.pid}")
-        print(f"Logging to: {log_file_path}")
-        print("-" * 80)
-        
-        # Send process started notification
-        if ws_manager:
-            await ws_manager.send_log(run_id, {
-                "type": "process_started",
-                "data": {
-                    "pid": process.pid,
-                    "log_file": str(log_file_path)
-                }
-            })
-        
-        # Initialize prompt detector
-        detector = PromptDetector()
-        
-        # Open log file
-        with open(log_file_path, 'w', encoding='utf-8') as log_file:
-            buffer = ""
-            line_buffer = ""
-            all_output = []
-            last_char_time = asyncio.get_event_loop().time()
-            no_output_count = 0
-            
-            while True:
-                # Read one byte at a time for better control
-                try:
-                    data = await asyncio.wait_for(process.stdout.read(1), timeout=0.1)
-                    no_output_count = 0  # Reset when we get data
-                except asyncio.TimeoutError:
-                    no_output_count += 1
-                    
-                    # No new data - check various conditions
-                    current_time = asyncio.get_event_loop().time()
-                    time_since_last = current_time - last_char_time
-                    
-                    # Check if we're in a silent wait state after hypothesis instructions
-                    hypothesis_instruction_seen = False
-                    for line in detector.recent_lines[-5:]:
-                        if "Enter hypothesis (press Enter twice when done):" in line:
-                            hypothesis_instruction_seen = True
-                            break
-                    
-                    if hypothesis_instruction_seen and time_since_last > 0.5 and not detector.waiting_for_multiline:
-                        # MAS printed hypothesis instructions and is now silently waiting
-                        if "hypothesis_silent_wait" in detector.seen_prompts:
-                            continue
-
-                        detector.waiting_for_multiline = True
-                        detector.seen_prompts.add("hypothesis_silent_wait")
-                        
-                        # Send prompt notification via WebSocket
-                        if ws_manager:
-                            await ws_manager.send_log(run_id, {
-                                "type": "prompt",
-                                "data": {
-                                    "prompt": '''Enter your detailed vulnerability hypothesis (2-3 lines):\n
-                                     Example: 'This function allows reentrancy attacks because it calls external contracts before updating state variables, which could allow attackers to drain funds by repeatedly calling the function.\n'
-                                    ''',
-                                    "multiline": False  # We handle multiline internally
-                                }
-                            })
-                        
-                        # Get the hypothesis input
-                        user_input = await input_handler("Enter your detailed vulnerability hypothesis:")
-                        
-                        if user_input is not None:
-                            try:
-                                if process.returncode is None:
-                                    # Send the entire hypothesis
-                                    process.stdin.write((user_input + '\n').encode())
-                                    await process.stdin.drain()
-                                    
-                                    # Send empty line to end input
-                                    process.stdin.write('\n'.encode())
-                                    await process.stdin.drain()
-                                    
-                                detector.waiting_for_multiline = False
-                                buffer = ""
-                                line_buffer = ""
-                                
-                            except (BrokenPipeError, RuntimeError) as e:
-                                print(f"[SHEPHERD] Process terminated while sending input: {e}")
-                                if ws_manager:
-                                    await ws_manager.send_log(run_id, {
-                                        "type": "error",
-                                        "data": {
-                                            "error": "Process terminated unexpectedly",
-                                            "details": str(e)
-                                        }
-                                    })
-                                break
-                        
-                        no_output_count = 0
-                        continue
-                    
-                    # Special handling for multi-line input mode
-                    if detector.waiting_for_multiline and no_output_count > 5:
-                        # MAS is silently waiting for more input
-                        # Request another line from user via WebSocket
-                        if ws_manager:
-                            await ws_manager.send_log(run_id, {
-                                "type": "prompt_continuation",
-                                "data": {
-                                    "prompt": "(waiting for more lines...)",
-                                    "multiline": True
-                                }
-                            })
-                        
-                        # Get input from handler
-                        user_input = await input_handler("", multiline_continuation=True)
-                        
-                        # Send to MAS
-                        process.stdin.write((user_input + '\n').encode())
-                        await process.stdin.drain()
-                        
-                        if user_input.strip() == "":
-                            detector.multiline_empty_count += 1
-                            if detector.multiline_empty_count >= 1:
-                                # User pressed enter on empty line, done with multi-line
-                                detector.waiting_for_multiline = False
-                                detector.multiline_empty_count = 0
-                        else:
-                            detector.multiline_empty_count = 0
-                        
-                        no_output_count = 0
-                        continue
-                    
-                    # Normal prompt detection
-                    if buffer and detector.should_wait_for_input(buffer, time_since_last):
-                        prompt_line = buffer.strip()
-                        
-                        if "press enter twice" in prompt_line.lower():
-                            continue  # handled by silent-wait logic
-                        if "detailed vulnerability hypothesis" in prompt_line.lower():
-                            continue  # handled by silent-wait logic
-
-                        # Skip if this is the hypothesis case (already handled above)
-                        if "hypothesis_silent_wait" in detector.seen_prompts:
-                            continue
-                            
-                        detector.seen_prompts.add(prompt_line)
-                        
-                        # Send prompt notification via WebSocket
-                        if ws_manager:
-                            await ws_manager.send_log(run_id, {
-                                "type": "prompt",
-                                "data": {
-                                    "prompt": prompt_line,
-                                    "multiline": False
-                                }
-                            })
-                        
-                        # Get input from handler
-                        user_input = await input_handler(prompt_line)
-                        
-                        if user_input is not None:
-                            try:
-                                # Normal single line input
-                                if process.returncode is None:
-                                    process.stdin.write((user_input + '\n').encode())
-                                    await process.stdin.drain()
-                                
-                                buffer = ""
-                                line_buffer = ""
-                                detector.last_input_time = current_time
-                                
-                            except (BrokenPipeError, RuntimeError) as e:
-                                # Process has terminated
-                                print(f"[SHEPHERD] Process terminated while sending input: {e}")
-                                if ws_manager:
-                                    await ws_manager.send_log(run_id, {
-                                        "type": "error",
-                                        "data": {
-                                            "error": "Process terminated unexpectedly",
-                                            "details": str(e)
-                                        }
-                                    })
-                                break
-                    
-                    # Check if process has ended
-                    if process.returncode is not None:
-                        break
-                    continue
-                
-                if not data:
-                    if process.returncode is not None:
-                        break
-                    continue
-                
-                # Update last character time
-                last_char_time = asyncio.get_event_loop().time()
-                
-                # Decode character
-                char = data.decode('utf-8', errors='ignore')
-                buffer += char
-                line_buffer += char
-                
-                # Write to log
-                log_file.write(char)
-                log_file.flush()
-                print(char, end='', flush=True)
-                all_output.append(char)
-                
-                # Send character to WebSocket for real-time display
-                if ws_manager and char:
-                    await ws_manager.send_log(run_id, {
-                        "type": "output",
-                        "data": char
-                    })
-                
-                # Handle newlines
-                if char == '\n':
-                    # Add completed line to detector history
-                    if buffer.strip():
-                        detector.add_line(buffer.strip())
-                    buffer = ""
-                    line_buffer = ""
-        
-        # Close stdin
-        process.stdin.close()
-        
-        # Wait for process to complete
-        return_code = await process.wait()
-        
-        print(f"\n[SHEPHERD] Process exited with code: {return_code}")
-        
-        # Send completion notification
-        if ws_manager:
-            await ws_manager.send_log(run_id, {
-                "type": "complete",
-                "data": {
-                    "exit_code": return_code,
-                    "success": return_code == 0
-                }
-            })
-        
-        return {
-            "success": return_code == 0,
-            "exit_code": return_code,
-            "log_file": str(log_file_path),
-            "output": "".join(all_output)
-        }
-        
-    except Exception as e:
-        error_msg = f"Failed to launch MAS: {str(e)}"
-        print(f"\n[SHEPHERD] ERROR: {error_msg}")
-        import traceback
-        traceback.print_exc()
-        
-        # Send error notification
-        if ws_manager:
-            await ws_manager.send_log(run_id, {
-                "type": "error",
-                "data": {
-                    "error": str(e),
-                    "traceback": traceback.format_exc()
-                }
-            })
-        
-        return {
-            "success": False,
-            "error": str(e),
-            "traceback": traceback.format_exc()
-        }
-
-
-# Helper function for creating WebSocket-based input handler
-def create_ws_input_handler(run_id: str, input_queue: asyncio.Queue):
-    """
-    Creates an async input handler that waits for input from a WebSocket queue
-    """
-    async def handler(prompt: str, multiline: bool = False, multiline_continuation: bool = False):
-        # Wait for input from the queue
-        user_input = await input_queue.get()
-        return user_input
-    
     return handler