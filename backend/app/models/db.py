<<<<<<< HEAD
# Supabase client and db helper functions

from supabase import create_client, Client
=======
# models/db.py
>>>>>>> a96ba708
import os
from typing import Optional, Dict, Any, List
from datetime import datetime
import uuid
from supabase import create_client, Client
from dotenv import load_dotenv
from typing import Optional, List
from datetime import datetime
import uuid


load_dotenv()

# Initialize Supabase client
# SUPABASE_URL = os.getenv("SUPABASE_URL")
# SUPABASE_KEY = os.getenv("SUPABASE_KEY")
SUPABASE_URL = "https://yxspjssdqbswsgotraag.supabase.co/"
SUPABASE_KEY = "eyJhbGciOiJIUzI1NiIsInR5cCI6IkpXVCJ9.eyJpc3MiOiJzdXBhYmFzZSIsInJlZiI6Inl4c3Bqc3NkcWJzd3Nnb3RyYWFnIiwicm9sZSI6ImFub24iLCJpYXQiOjE3NTM2OTczMTksImV4cCI6MjA2OTI3MzMxOX0.X0U6d6klPowS7lt7eYdD35X8HPH2T-RJrhg7hsRGcfw"
if not SUPABASE_URL or not SUPABASE_KEY:
    raise ValueError("Missing Supabase credentials in environment variables")

supabase: Client = create_client(SUPABASE_URL, SUPABASE_KEY)

<<<<<<< HEAD
# Database helper functions for repository analysis requests
def create_repository_analysis(
    repository_url: str,
    project_description: str,
    environment: str,  # "local" or "testnet"
    user_id: Optional[str] = None,
    reference_files: Optional[List[str]] = None
) -> dict:
    """
    Create a new repository analysis request in Supabase
    
    Args:
        repository_url: GitHub repository URL
        project_description: Project documentation/description
        environment: "local" or "testnet"
        user_id: Optional user ID for tracking
        reference_files: Optional list of file paths/names
    
    Returns:
        dict: Created record with ID and timestamps
    """
    try:
        # Generate a unique run_id
        run_id = str(uuid.uuid4())
        
        # Prepare the data
        analysis_data = {
            "run_id": run_id,
            "repository_url": repository_url,
            "project_description": project_description,
            "environment": environment,
            "status": "pending",  # pending, running, completed, failed
            "user_id": user_id,
            "reference_files": reference_files or [],
            "created_at": datetime.utcnow().isoformat(),
            "updated_at": datetime.utcnow().isoformat()
        }
        
        # Insert into Supabase with RLS bypass for testing
        result = supabase.table("repository_analyses").insert(analysis_data).execute()
        
        if result.data:
            return result.data[0]
        else:
            raise Exception("Failed to create repository analysis")
            
    except Exception as e:
        print(f"Error creating repository analysis: {e}")
        raise

def get_repository_analysis(run_id: str) -> Optional[dict]:
    """
    Get a repository analysis by run_id
    
    Args:
        run_id: Unique identifier for the analysis
    
    Returns:
        dict: Analysis record or None if not found
    """
    try:
        result = supabase.table("repository_analyses").select("*").eq("run_id", run_id).execute()
        
        if result.data:
            return result.data[0]
        return None
        
=======
def create_repository_analysis(
    repository_url: str,
    project_description: str,
    environment: str,
    user_id: Optional[str] = None,
    reference_files: Optional[List[str]] = None
) -> Dict[str, Any]:
    """
    Create a new repository analysis record in Supabase
    """
    run_id = str(uuid.uuid4())
    
    data = {
        "run_id": run_id,
        "repository_url": repository_url,
        "project_description": project_description,
        "environment": environment,
        "user_id": user_id or "@0xps",  # Default user
        "reference_files": reference_files or [],
        "status": "pending",  # Initial status
        "created_at": datetime.utcnow().isoformat(),
        "updated_at": datetime.utcnow().isoformat()
    }
    
    try:
        response = supabase.table("repository_analyses").insert(data).execute()
        return response.data[0] if response.data else data
    except Exception as e:
        print(f"Error creating repository analysis: {e}")
        # Return the data anyway for local development
        return data

def get_repository_analysis(run_id: str) -> Optional[Dict[str, Any]]:
    """
    Get a repository analysis by run_id
    """
    try:
        response = supabase.table("repository_analyses").select("*").eq("run_id", run_id).execute()
        return response.data[0] if response.data else None
>>>>>>> a96ba708
    except Exception as e:
        print(f"Error fetching repository analysis: {e}")
        return None

<<<<<<< HEAD
def update_analysis_status(run_id: str, status: str, additional_data: Optional[dict] = None):
    """
    Update the status of a repository analysis
    
    Args:
        run_id: Unique identifier for the analysis
        status: New status (pending, running, completed, failed)
        additional_data: Optional additional data to update
    """
    try:
        update_data = {
            "status": status,
            "updated_at": datetime.utcnow().isoformat()
        }
        
        if additional_data:
            update_data.update(additional_data)
        
        supabase.table("repository_analyses").update(update_data).eq("run_id", run_id).execute()
        
    except Exception as e:
        print(f"Error updating analysis status: {e}")
        raise

def list_user_analyses(user_id: str, limit: int = 50) -> List[dict]:
    """
    Get all analyses for a specific user
    
    Args:
        user_id: User identifier
        limit: Maximum number of records to return
    
    Returns:
        List[dict]: List of analysis records
    """
    try:
        result = supabase.table("repository_analyses").select("*").eq("user_id", user_id).order("created_at", desc=True).limit(limit).execute()
        
        return result.data or []
        
    except Exception as e:
        print(f"Error fetching user analyses: {e}")
        return []

def delete_repository_analysis(run_id: str) -> bool:
    """
    Delete a repository analysis by run_id
    
    Args:
        run_id: Unique identifier for the analysis
    
    Returns:
        bool: True if deleted successfully, False otherwise
    """
    try:
        result = supabase.table("repository_analyses").delete().eq("run_id", run_id).execute()
        
        return len(result.data) > 0
        
    except Exception as e:
        print(f"Error deleting repository analysis: {e}")
        return False

# Legacy functions (keeping for backward compatibility)
# Optional: Helper functions to insert/fetch jobs/logs
def insert_job(job: dict):
=======
def update_analysis_status(
    run_id: str, 
    status: str, 
    additional_data: Optional[Dict[str, Any]] = None
) -> bool:
    """
    Update the status of a repository analysis
    
    Status can be: pending, queued, running, completed, failed, cancelled
    """
    update_data = {
        "status": status,
        "updated_at": datetime.utcnow().isoformat()
    }
    
    # Add status-specific fields
    if status == "running":
        update_data["started_at"] = datetime.utcnow().isoformat()
    elif status == "completed":
        update_data["completed_at"] = datetime.utcnow().isoformat()
    elif status == "failed" and additional_data:
        update_data["error"] = additional_data.get("error", "Unknown error")
        update_data["failed_at"] = datetime.utcnow().isoformat()
    elif status == "queued" and additional_data:
        update_data["queue_position"] = additional_data.get("queue_position", 0)
        update_data["estimated_wait"] = additional_data.get("estimated_wait", 0)
    
    # Merge any additional data
    if additional_data:
        update_data.update(additional_data)
    
    try:
        response = supabase.table("repository_analyses").update(update_data).eq("run_id", run_id).execute()
        return bool(response.data)
    except Exception as e:
        print(f"Error updating repository analysis status: {e}")
        return False

def list_user_analyses(user_id: str, limit: int = 50) -> List[Dict[str, Any]]:
    """
    List all repository analyses for a user
    """
    try:
        response = (
            supabase.table("repository_analyses")
            .select("*")
            .eq("user_id", user_id)
            .order("created_at", desc=True)
            .limit(limit)
            .execute()
        )
        return response.data if response.data else []
    except Exception as e:
        print(f"Error listing user analyses: {e}")
        return []

def delete_repository_analysis(run_id: str) -> bool:
>>>>>>> a96ba708
    """
    Delete a repository analysis
    """
    try:
        response = supabase.table("repository_analyses").delete().eq("run_id", run_id).execute()
        return bool(response.data)
    except Exception as e:
        print(f"Error deleting repository analysis: {e}")
        return False

def get_queued_analyses() -> List[Dict[str, Any]]:
    """
    Get all analyses in queued status, ordered by creation time
    """
    try:
        response = (
            supabase.table("repository_analyses")
            .select("*")
            .eq("status", "queued")
            .order("created_at", asc=True)
            .execute()
        )
        return response.data if response.data else []
    except Exception as e:
        print(f"Error fetching queued analyses: {e}")
        return []

def get_active_analyses() -> List[Dict[str, Any]]:
    """
    Get all analyses currently running
    """
    try:
        response = (
            supabase.table("repository_analyses")
            .select("*")
            .eq("status", "running")
            .execute()
        )
        return response.data if response.data else []
    except Exception as e:
        print(f"Error fetching active analyses: {e}")
        return []<|MERGE_RESOLUTION|>--- conflicted
+++ resolved
@@ -1,20 +1,10 @@
-<<<<<<< HEAD
-# Supabase client and db helper functions
-
-from supabase import create_client, Client
-=======
 # models/db.py
->>>>>>> a96ba708
 import os
 from typing import Optional, Dict, Any, List
 from datetime import datetime
 import uuid
 from supabase import create_client, Client
 from dotenv import load_dotenv
-from typing import Optional, List
-from datetime import datetime
-import uuid
-
 
 load_dotenv()
 
@@ -28,75 +18,6 @@
 
 supabase: Client = create_client(SUPABASE_URL, SUPABASE_KEY)
 
-<<<<<<< HEAD
-# Database helper functions for repository analysis requests
-def create_repository_analysis(
-    repository_url: str,
-    project_description: str,
-    environment: str,  # "local" or "testnet"
-    user_id: Optional[str] = None,
-    reference_files: Optional[List[str]] = None
-) -> dict:
-    """
-    Create a new repository analysis request in Supabase
-    
-    Args:
-        repository_url: GitHub repository URL
-        project_description: Project documentation/description
-        environment: "local" or "testnet"
-        user_id: Optional user ID for tracking
-        reference_files: Optional list of file paths/names
-    
-    Returns:
-        dict: Created record with ID and timestamps
-    """
-    try:
-        # Generate a unique run_id
-        run_id = str(uuid.uuid4())
-        
-        # Prepare the data
-        analysis_data = {
-            "run_id": run_id,
-            "repository_url": repository_url,
-            "project_description": project_description,
-            "environment": environment,
-            "status": "pending",  # pending, running, completed, failed
-            "user_id": user_id,
-            "reference_files": reference_files or [],
-            "created_at": datetime.utcnow().isoformat(),
-            "updated_at": datetime.utcnow().isoformat()
-        }
-        
-        # Insert into Supabase with RLS bypass for testing
-        result = supabase.table("repository_analyses").insert(analysis_data).execute()
-        
-        if result.data:
-            return result.data[0]
-        else:
-            raise Exception("Failed to create repository analysis")
-            
-    except Exception as e:
-        print(f"Error creating repository analysis: {e}")
-        raise
-
-def get_repository_analysis(run_id: str) -> Optional[dict]:
-    """
-    Get a repository analysis by run_id
-    
-    Args:
-        run_id: Unique identifier for the analysis
-    
-    Returns:
-        dict: Analysis record or None if not found
-    """
-    try:
-        result = supabase.table("repository_analyses").select("*").eq("run_id", run_id).execute()
-        
-        if result.data:
-            return result.data[0]
-        return None
-        
-=======
 def create_repository_analysis(
     repository_url: str,
     project_description: str,
@@ -136,79 +57,10 @@
     try:
         response = supabase.table("repository_analyses").select("*").eq("run_id", run_id).execute()
         return response.data[0] if response.data else None
->>>>>>> a96ba708
     except Exception as e:
         print(f"Error fetching repository analysis: {e}")
         return None
 
-<<<<<<< HEAD
-def update_analysis_status(run_id: str, status: str, additional_data: Optional[dict] = None):
-    """
-    Update the status of a repository analysis
-    
-    Args:
-        run_id: Unique identifier for the analysis
-        status: New status (pending, running, completed, failed)
-        additional_data: Optional additional data to update
-    """
-    try:
-        update_data = {
-            "status": status,
-            "updated_at": datetime.utcnow().isoformat()
-        }
-        
-        if additional_data:
-            update_data.update(additional_data)
-        
-        supabase.table("repository_analyses").update(update_data).eq("run_id", run_id).execute()
-        
-    except Exception as e:
-        print(f"Error updating analysis status: {e}")
-        raise
-
-def list_user_analyses(user_id: str, limit: int = 50) -> List[dict]:
-    """
-    Get all analyses for a specific user
-    
-    Args:
-        user_id: User identifier
-        limit: Maximum number of records to return
-    
-    Returns:
-        List[dict]: List of analysis records
-    """
-    try:
-        result = supabase.table("repository_analyses").select("*").eq("user_id", user_id).order("created_at", desc=True).limit(limit).execute()
-        
-        return result.data or []
-        
-    except Exception as e:
-        print(f"Error fetching user analyses: {e}")
-        return []
-
-def delete_repository_analysis(run_id: str) -> bool:
-    """
-    Delete a repository analysis by run_id
-    
-    Args:
-        run_id: Unique identifier for the analysis
-    
-    Returns:
-        bool: True if deleted successfully, False otherwise
-    """
-    try:
-        result = supabase.table("repository_analyses").delete().eq("run_id", run_id).execute()
-        
-        return len(result.data) > 0
-        
-    except Exception as e:
-        print(f"Error deleting repository analysis: {e}")
-        return False
-
-# Legacy functions (keeping for backward compatibility)
-# Optional: Helper functions to insert/fetch jobs/logs
-def insert_job(job: dict):
-=======
 def update_analysis_status(
     run_id: str, 
     status: str, 
@@ -266,7 +118,6 @@
         return []
 
 def delete_repository_analysis(run_id: str) -> bool:
->>>>>>> a96ba708
     """
     Delete a repository analysis
     """
